-----------------------------------------------------------------------------
--
-- Building info tables.
--
-- (c) The University of Glasgow 2004-2006
--
-----------------------------------------------------------------------------

{-# OPTIONS -fno-warn-tabs #-}
-- The above warning supression flag is a temporary kludge.
-- While working on this module you are encouraged to remove it and
-- detab the module (please do the detabbing in a separate patch). See
--     http://hackage.haskell.org/trac/ghc/wiki/Commentary/CodingStyle#TabsvsSpaces
-- for details

module StgCmmLayout (
	mkArgDescr, 
        emitCall, emitReturn, adjustHpBackwards,

	emitClosureProcAndInfoTable,
	emitClosureAndInfoTable,

	slowCall, directCall, 

	mkVirtHeapOffsets, mkVirtConstrOffsets, getHpRelOffset, hpRel,

	stdInfoTableSizeB,
	entryCode, closureInfoPtr,
	getConstrTag,
        cmmGetClosureType,
	infoTable, infoTableClosureType,
	infoTablePtrs, infoTableNonPtrs,
	funInfoTable
  ) where


#include "HsVersions.h"

import StgCmmClosure
import StgCmmEnv
import StgCmmTicky
import StgCmmMonad
import StgCmmUtils
import StgCmmProf

import MkGraph
import SMRep
import Cmm
import CmmUtils
import CLabel
import StgSyn
import Id
import Name
import TyCon		( PrimRep(..) )
import BasicTypes	( RepArity )
import StaticFlags
import Module

import Constants
import Util
import Data.List
import Outputable
import FastString

------------------------------------------------------------------------
--		Call and return sequences
------------------------------------------------------------------------

-- | Return multiple values to the sequel
--
-- If the sequel is @Return@
--
-- >     return (x,y)
--
-- If the sequel is @AssignTo [p,q]@
--
-- >    p=x; q=y;
--
emitReturn :: [CmmExpr] -> FCode ()
emitReturn results
  = do { sequel    <- getSequel;
       ; updfr_off <- getUpdFrameOff
       ; emitComment $ mkFastString ("emitReturn: " ++ show sequel)
       ; case sequel of
           Return _ ->
             do { adjustHpBackwards
                ; emit (mkReturnSimple results updfr_off) }
           AssignTo regs adjust ->
             do { if adjust then adjustHpBackwards else return ()
                ; emitMultiAssign  regs results }
       }


-- | @emitCall conv fun args@ makes a call to the entry-code of @fun@,
-- using the call/return convention @conv@, passing @args@, and
-- returning the results to the current sequel.
--
emitCall :: (Convention, Convention) -> CmmExpr -> [CmmExpr] -> FCode ()
emitCall convs fun args
  = emitCallWithExtraStack convs fun args noExtraStack


-- | @emitCallWithExtraStack conv fun args stack@ makes a call to the
-- entry-code of @fun@, using the call/return convention @conv@,
-- passing @args@, pushing some extra stack frames described by
-- @stack@, and returning the results to the current sequel.
--
emitCallWithExtraStack
   :: (Convention, Convention) -> CmmExpr -> [CmmExpr]
   -> (ByteOff, [(CmmExpr,ByteOff)]) -> FCode ()
emitCallWithExtraStack convs@(callConv, _) fun args extra_stack
  = do	{ adjustHpBackwards
	; sequel <- getSequel
	; updfr_off <- getUpdFrameOff
        ; emitComment $ mkFastString ("emitCallWithExtraStack: " ++ show sequel)
        ; case sequel of
            Return _ ->
              emit $ mkForeignJumpExtra callConv fun args updfr_off extra_stack
            AssignTo res_regs _ -> do
              emit =<< mkCall fun convs res_regs args updfr_off extra_stack
      }


adjustHpBackwards :: FCode ()
-- This function adjusts and heap pointers just before a tail call or
-- return.  At a call or return, the virtual heap pointer may be less 
-- than the real Hp, because the latter was advanced to deal with 
-- the worst-case branch of the code, and we may be in a better-case 
-- branch.  In that case, move the real Hp *back* and retract some 
-- ticky allocation count.
--
-- It *does not* deal with high-water-mark adjustment.
-- That's done by functions which allocate heap.
adjustHpBackwards
  = do	{ hp_usg <- getHpUsage
	; let rHp = realHp hp_usg
	      vHp = virtHp hp_usg
	      adjust_words = vHp -rHp
	; new_hp <- getHpRelOffset vHp

	; emit (if adjust_words == 0
		then mkNop
		else mkAssign hpReg new_hp)	-- Generates nothing when vHp==rHp

	; tickyAllocHeap adjust_words		-- ...ditto

	; setRealHp vHp
	}


-------------------------------------------------------------------------
--	Making calls: directCall and slowCall
-------------------------------------------------------------------------

<<<<<<< HEAD
-- General plan is:
--   - we'll make *one* fast call, either to the function itself
--     (directCall) or to stg_ap_<pat>_fast (slowCall)
--     Any left-over arguments will be pushed on the stack,
--
--     e.g. Sp[old+8]  = arg1
--          Sp[old+16] = arg2
--          Sp[old+32] = stg_ap_pp_info
--          R2 = arg3
--          R3 = arg4
--          call f() return to Nothing updfr_off: 32


directCall :: CLabel -> Arity -> [StgArg] -> FCode ()
=======
directCall :: CLabel -> RepArity -> [StgArg] -> FCode ()
>>>>>>> 0d19922a
-- (directCall f n args)
-- calls f(arg1, ..., argn), and applies the result to the remaining args
-- The function f has arity n, and there are guaranteed at least n args
-- Both arity and args include void args
directCall lbl arity stg_args 
  = do  { argreps <- getArgRepsAmodes stg_args
        ; direct_call "directCall" lbl arity argreps }


slowCall :: CmmExpr -> [StgArg] -> FCode ()
-- (slowCall fun args) applies fun to args, returning the results to Sequel
slowCall fun stg_args 
  = do  { dflags <- getDynFlags
        ; argsreps <- getArgRepsAmodes stg_args
        ; let (rts_fun, arity) = slowCallPattern (map fst argsreps)
        ; let platform = targetPlatform dflags
        ; call <- getCode $ direct_call "slow_call"
                       (mkRtsApFastLabel rts_fun) arity argsreps
        ; emitComment $ mkFastString ("slow_call for " ++
                                      showSDoc (pprPlatform platform fun) ++
                                      " with pat " ++ showSDoc (ftext rts_fun))
        ; emit (mkAssign nodeReg fun <*> call)
        }


--------------
<<<<<<< HEAD
direct_call :: String -> CLabel -> Arity -> [(ArgRep,Maybe CmmExpr)] -> FCode ()
direct_call caller lbl arity args
  | debugIsOn && arity > length args  -- Too few args
  = do -- Caller should ensure that there enough args!
       dflags <- getDynFlags
       let platform = targetPlatform dflags
       pprPanic "direct_call" $
            text caller <+> ppr arity <+>
            pprPlatform platform lbl <+> ppr (length args) <+>
            pprPlatform platform (map snd args) <+> ppr (map fst args)

  | null rest_args  -- Precisely the right number of arguments
  = emitCall (NativeDirectCall, NativeReturn) target (nonVArgs args)

  | otherwise       -- Note [over-saturated calls]
  = emitCallWithExtraStack (NativeDirectCall, NativeReturn)
                           target (nonVArgs fast_args) (mkStkOffsets stack_args)
=======
direct_call :: String -> CLabel -> RepArity -> [CmmExpr] -> [ArgRep] -> FCode ()
-- NB1: (length args) may be less than (length reps), because
--     the args exclude the void ones
-- NB2: 'arity' refers to the *reps* 
direct_call caller lbl arity args reps
  | debugIsOn && arity > length reps	-- Too few args
  = do -- Caller should ensure that there enough args!
       pprPanic "direct_call" (text caller <+> ppr arity
                           <+> ppr lbl <+> ppr (length reps)
                           <+> ppr args <+> ppr reps )

  | null rest_reps     -- Precisely the right number of arguments
  = emitCall (NativeDirectCall, NativeReturn) target args

  | otherwise		-- Over-saturated call
  = ASSERT( arity == length initial_reps )
    do	{ pap_id <- newTemp gcWord
	; withSequel (AssignTo [pap_id] True)
		     (emitCall (NativeDirectCall, NativeReturn) target fast_args)
	; slow_call (CmmReg (CmmLocal pap_id)) 
		    rest_args rest_reps }
>>>>>>> 0d19922a
  where
    target = CmmLit (CmmLabel lbl)
    (fast_args, rest_args) = splitAt arity args
    stack_args = slowArgs rest_args

<<<<<<< HEAD

-- When constructing calls, it is easier to keep the ArgReps and the
-- CmmExprs zipped together.  However, a void argument has no
-- representation, so we need to use Maybe CmmExpr (the alternative of
-- using zeroCLit or even undefined would work, but would be ugly).
--
getArgRepsAmodes :: [StgArg] -> FCode [(ArgRep, Maybe CmmExpr)]
getArgRepsAmodes = mapM getArgRepAmode
  where getArgRepAmode arg
           | V <- rep  = return (V, Nothing)
           | otherwise = do expr <- getArgAmode (NonVoid arg)
                            return (rep, Just expr)
           where rep = toArgRep (argPrimRep arg)

nonVArgs :: [(ArgRep, Maybe CmmExpr)] -> [CmmExpr]
nonVArgs [] = []
nonVArgs ((_,Nothing)  : args) = nonVArgs args
nonVArgs ((_,Just arg) : args) = arg : nonVArgs args

{-
Note [over-saturated calls]

The natural thing to do for an over-saturated call would be to call
the function with the correct number of arguments, and then apply the
remaining arguments to the value returned, e.g.

  f a b c d   (where f has arity 2)
  -->
  r = call f(a,b)
  call r(c,d)

but this entails
  - saving c and d on the stack
  - making a continuation info table
  - at the continuation, loading c and d off the stack into regs
  - finally, call r

Note that since there are a fixed number of different r's
(e.g.  stg_ap_pp_fast), we can also pre-compile continuations
that correspond to each of them, rather than generating a fresh
one for each over-saturated call.

Not only does this generate much less code, it is faster too.  We will
generate something like:

Sp[old+16] = c
Sp[old+24] = d
Sp[old+32] = stg_ap_pp_info
call f(a,b) -- usual calling convention

For the purposes of the CmmCall node, we count this extra stack as
just more arguments that we are passing on the stack (cml_args).
-}

-- | 'slowArgs' takes a list of function arguments and prepares them for
-- pushing on the stack for "extra" arguments to a function which requires
-- fewer arguments than we currently have.
slowArgs :: [(ArgRep, Maybe CmmExpr)] -> [(ArgRep, Maybe CmmExpr)]
slowArgs [] = []
slowArgs args -- careful: reps contains voids (V), but args does not
  | opt_SccProfilingOn = save_cccs ++ this_pat ++ slowArgs rest_args
  | otherwise          =              this_pat ++ slowArgs rest_args
=======
--------------
slow_call :: CmmExpr -> [CmmExpr] -> [ArgRep] -> FCode ()
slow_call fun args reps
  = do dflags <- getDynFlags
       call <- getCode $ direct_call "slow_call" (mkRtsApFastLabel rts_fun) arity args reps
       emit $ mkComment $ mkFastString ("slow_call for " ++ showSDoc dflags (ppr fun) ++
                                        " with pat " ++ unpackFS rts_fun)
       emit (mkAssign nodeReg fun <*> call)
>>>>>>> 0d19922a
  where
    (arg_pat, n)            = slowCallPattern (map fst args)
    (call_args, rest_args)  = splitAt n args

    stg_ap_pat = mkCmmRetInfoLabel rtsPackageId arg_pat
    this_pat   = (N, Just (mkLblExpr stg_ap_pat)) : call_args
    save_cccs  = [(N, Just (mkLblExpr save_cccs_lbl)), (N, Just curCCS)]
    save_cccs_lbl = mkCmmRetInfoLabel rtsPackageId (fsLit "stg_restore_cccs")



-- These cases were found to cover about 99% of all slow calls:
slowCallPattern :: [ArgRep] -> (FastString, RepArity)
-- Returns the generic apply function and arity
slowCallPattern (P: P: P: P: P: P: _) = (fsLit "stg_ap_pppppp", 6)
slowCallPattern (P: P: P: P: P: _)    = (fsLit "stg_ap_ppppp", 5)
slowCallPattern (P: P: P: P: _)       = (fsLit "stg_ap_pppp", 4)
slowCallPattern (P: P: P: V: _)       = (fsLit "stg_ap_pppv", 4)
slowCallPattern (P: P: P: _)          = (fsLit "stg_ap_ppp", 3)
slowCallPattern (P: P: V: _)          = (fsLit "stg_ap_ppv", 3)
slowCallPattern (P: P: _)	      = (fsLit "stg_ap_pp", 2)
slowCallPattern (P: V: _)	      = (fsLit "stg_ap_pv", 2)
slowCallPattern (P: _)		      = (fsLit "stg_ap_p", 1)
slowCallPattern (V: _)		      = (fsLit "stg_ap_v", 1)
slowCallPattern (N: _)		      = (fsLit "stg_ap_n", 1)
slowCallPattern (F: _)		      = (fsLit "stg_ap_f", 1)
slowCallPattern (D: _)		      = (fsLit "stg_ap_d", 1)
slowCallPattern (L: _)		      = (fsLit "stg_ap_l", 1)
slowCallPattern []		      = (fsLit "stg_ap_0", 0)


-------------------------------------------------------------------------
-- Fix the byte-offsets of a bunch of things to push on the stack

-- This is used for pushing slow-call continuations.
-- See Note [over-saturated calls].

mkStkOffsets
  :: [(ArgRep, Maybe CmmExpr)]    -- things to make offsets for
  -> ( ByteOff                    -- OUTPUTS: Topmost allocated word
     , [(CmmExpr, ByteOff)] )     -- things with offsets (voids filtered out)
mkStkOffsets things
    = loop 0 [] (reverse things)
  where
    loop offset offs [] = (offset,offs)
    loop offset offs ((_,Nothing):things) = loop offset offs things
	-- ignore Void arguments
    loop offset offs ((rep,Just thing):things)
        = loop thing_off ((thing, thing_off):offs) things
	where
          thing_off = offset + argRepSizeW rep * wORD_SIZE
	    -- offset of thing is offset+size, because we're 
	    -- growing the stack *downwards* as the offsets increase.


-------------------------------------------------------------------------
--	Classifying arguments: ArgRep
-------------------------------------------------------------------------

-- ArgRep is not exported (even abstractly)
-- It's a local helper type for classification

data ArgRep = P 	-- GC Ptr
	  | N   -- One-word non-ptr
	  | L	-- Two-word non-ptr (long)
	  | V	-- Void
	  | F	-- Float
	  | D	-- Double
instance Outputable ArgRep where
  ppr P = text "P"
  ppr N = text "N"
  ppr L = text "L"
  ppr V = text "V"
  ppr F = text "F"
  ppr D = text "D"

toArgRep :: PrimRep -> ArgRep
toArgRep VoidRep   = V
toArgRep PtrRep    = P
toArgRep IntRep    = N
toArgRep WordRep   = N
toArgRep AddrRep   = N
toArgRep Int64Rep  = L
toArgRep Word64Rep = L
toArgRep FloatRep  = F
toArgRep DoubleRep = D

isNonV :: ArgRep -> Bool
isNonV V = False
isNonV _ = True

argRepSizeW :: ArgRep -> WordOff                -- Size in words
argRepSizeW N = 1
argRepSizeW P = 1
argRepSizeW F = 1
argRepSizeW L = wORD64_SIZE `quot` wORD_SIZE
argRepSizeW D = dOUBLE_SIZE `quot` wORD_SIZE
argRepSizeW V = 0

idArgRep :: Id -> ArgRep
idArgRep = toArgRep . idPrimRep

-------------------------------------------------------------------------
----	Laying out objects on the heap and stack
-------------------------------------------------------------------------

-- The heap always grows upwards, so hpRel is easy
hpRel :: VirtualHpOffset 	-- virtual offset of Hp
      -> VirtualHpOffset 	-- virtual offset of The Thing
      -> WordOff		-- integer word offset
hpRel hp off = off - hp

getHpRelOffset :: VirtualHpOffset -> FCode CmmExpr
getHpRelOffset virtual_offset
  = do	{ hp_usg <- getHpUsage
	; return (cmmRegOffW hpReg (hpRel (realHp hp_usg) virtual_offset)) }

mkVirtHeapOffsets
  :: Bool		-- True <=> is a thunk
  -> [(PrimRep,a)]	-- Things to make offsets for
  -> (WordOff,		-- _Total_ number of words allocated
      WordOff,		-- Number of words allocated for *pointers*
      [(NonVoid a, VirtualHpOffset)])

-- Things with their offsets from start of object in order of
-- increasing offset; BUT THIS MAY BE DIFFERENT TO INPUT ORDER
-- First in list gets lowest offset, which is initial offset + 1.
--
-- Void arguments are removed, so output list may be shorter than
-- input list
--
-- mkVirtHeapOffsets always returns boxed things with smaller offsets
-- than the unboxed things

mkVirtHeapOffsets is_thunk things
  = let non_void_things		      = filterOut (isVoidRep . fst)  things
	(ptrs, non_ptrs)    	      = partition (isGcPtrRep . fst) non_void_things
    	(wds_of_ptrs, ptrs_w_offsets) = mapAccumL computeOffset 0 ptrs
	(tot_wds, non_ptrs_w_offsets) = mapAccumL computeOffset wds_of_ptrs non_ptrs
    in
    (tot_wds, wds_of_ptrs, ptrs_w_offsets ++ non_ptrs_w_offsets)
  where
    hdr_size 	| is_thunk   = thunkHdrSize
		| otherwise  = fixedHdrSize

    computeOffset wds_so_far (rep, thing)
      = (wds_so_far + argRepSizeW (toArgRep rep), 
	 (NonVoid thing, hdr_size + wds_so_far))

mkVirtConstrOffsets :: [(PrimRep,a)] -> (WordOff, WordOff, [(NonVoid a, VirtualHpOffset)])
-- Just like mkVirtHeapOffsets, but for constructors
mkVirtConstrOffsets = mkVirtHeapOffsets False


-------------------------------------------------------------------------
--
--	Making argument descriptors
--
--  An argument descriptor describes the layout of args on the stack,
--  both for 	* GC (stack-layout) purposes, and 
--		* saving/restoring registers when a heap-check fails
--
-- Void arguments aren't important, therefore (contrast constructSlowCall)
--
-------------------------------------------------------------------------

-- bring in ARG_P, ARG_N, etc.
#include "../includes/rts/storage/FunTypes.h"

mkArgDescr :: Name -> [Id] -> FCode ArgDescr
mkArgDescr _nm args 
  = case stdPattern arg_reps of
	Just spec_id -> return (ArgSpec spec_id)
	Nothing      -> return (ArgGen arg_bits)
  where
    arg_bits = argBits arg_reps
    arg_reps = filter isNonV (map idArgRep args)
	-- Getting rid of voids eases matching of standard patterns

argBits :: [ArgRep] -> [Bool]	-- True for non-ptr, False for ptr
argBits [] 		= []
argBits (P   : args) = False : argBits args
argBits (arg : args) = take (argRepSizeW arg) (repeat True) ++ argBits args

----------------------
stdPattern :: [ArgRep] -> Maybe StgHalfWord
stdPattern reps 
  = case reps of
	[]  -> Just ARG_NONE	-- just void args, probably
	[N] -> Just ARG_N
	[P] -> Just ARG_P
	[F] -> Just ARG_F
	[D] -> Just ARG_D
	[L] -> Just ARG_L

	[N,N] -> Just ARG_NN
	[N,P] -> Just ARG_NP
	[P,N] -> Just ARG_PN
	[P,P] -> Just ARG_PP

	[N,N,N] -> Just ARG_NNN
	[N,N,P] -> Just ARG_NNP
	[N,P,N] -> Just ARG_NPN
	[N,P,P] -> Just ARG_NPP
	[P,N,N] -> Just ARG_PNN
	[P,N,P] -> Just ARG_PNP
	[P,P,N] -> Just ARG_PPN
	[P,P,P] -> Just ARG_PPP

	[P,P,P,P]     -> Just ARG_PPPP
	[P,P,P,P,P]   -> Just ARG_PPPPP
	[P,P,P,P,P,P] -> Just ARG_PPPPPP
	
	_ -> Nothing

-------------------------------------------------------------------------
--
--	Generating the info table and code for a closure
--
-------------------------------------------------------------------------

-- Here we make an info table of type 'CmmInfo'.  The concrete
-- representation as a list of 'CmmAddr' is handled later
-- in the pipeline by 'cmmToRawCmm'.
-- When loading the free variables, a function closure pointer may be tagged,
-- so we must take it into account.

emitClosureProcAndInfoTable :: Bool                    -- top-level? 
                            -> Id                      -- name of the closure
                            -> LambdaFormInfo
                            -> CmmInfoTable
                            -> [NonVoid Id]            -- incoming arguments
                            -> ((Int, LocalReg, [LocalReg]) -> FCode ()) -- function body
                            -> FCode ()
emitClosureProcAndInfoTable top_lvl bndr lf_info info_tbl args body
 = do   {
        -- Bind the binder itself, but only if it's not a top-level
        -- binding. We need non-top let-bindings to refer to the
        -- top-level binding, which this binding would incorrectly shadow.
        ; node <- if top_lvl then return $ idToReg (NonVoid bndr)
                  else bindToReg (NonVoid bndr) lf_info
        ; let node_points = nodeMustPointToIt lf_info
        ; arg_regs <- bindArgsToRegs args
        ; let args' = if node_points then (node : arg_regs) else arg_regs
              conv  = if nodeMustPointToIt lf_info then NativeNodeCall
                                                   else NativeDirectCall
              (offset, _) = mkCallEntry conv args'
        ; emitClosureAndInfoTable info_tbl conv args' $ body (offset, node, arg_regs)
        }

-- Data constructors need closures, but not with all the argument handling
-- needed for functions. The shared part goes here.
emitClosureAndInfoTable ::
  CmmInfoTable -> Convention -> [LocalReg] -> FCode () -> FCode ()
emitClosureAndInfoTable info_tbl conv args body
  = do { blks <- getCode body
       ; let entry_lbl = toEntryLbl (cit_lbl info_tbl)
       ; emitProcWithConvention conv info_tbl entry_lbl args blks
       }

-----------------------------------------------------------------------------
--
--	Info table offsets
--
-----------------------------------------------------------------------------
	
stdInfoTableSizeW :: WordOff
-- The size of a standard info table varies with profiling/ticky etc,
-- so we can't get it from Constants
-- It must vary in sync with mkStdInfoTable
stdInfoTableSizeW
  = size_fixed + size_prof
  where
    size_fixed = 2	-- layout, type
    size_prof | opt_SccProfilingOn = 2
	      | otherwise	   = 0

stdInfoTableSizeB  :: ByteOff
stdInfoTableSizeB = stdInfoTableSizeW * wORD_SIZE :: ByteOff

stdSrtBitmapOffset :: ByteOff
-- Byte offset of the SRT bitmap half-word which is 
-- in the *higher-addressed* part of the type_lit
stdSrtBitmapOffset = stdInfoTableSizeB - hALF_WORD_SIZE

stdClosureTypeOffset :: ByteOff
-- Byte offset of the closure type half-word 
stdClosureTypeOffset = stdInfoTableSizeB - wORD_SIZE

stdPtrsOffset, stdNonPtrsOffset :: ByteOff
stdPtrsOffset    = stdInfoTableSizeB - 2*wORD_SIZE
stdNonPtrsOffset = stdInfoTableSizeB - 2*wORD_SIZE + hALF_WORD_SIZE

-------------------------------------------------------------------------
--
--	Accessing fields of an info table
--
-------------------------------------------------------------------------

closureInfoPtr :: CmmExpr -> CmmExpr
-- Takes a closure pointer and returns the info table pointer
closureInfoPtr e = CmmLoad e bWord

entryCode :: CmmExpr -> CmmExpr
-- Takes an info pointer (the first word of a closure)
-- and returns its entry code
entryCode e | tablesNextToCode = e
	    | otherwise	       = CmmLoad e bWord

getConstrTag :: CmmExpr -> CmmExpr
-- Takes a closure pointer, and return the *zero-indexed*
-- constructor tag obtained from the info table
-- This lives in the SRT field of the info table
-- (constructors don't need SRTs).
getConstrTag closure_ptr 
  = CmmMachOp (MO_UU_Conv halfWordWidth wordWidth) [infoTableConstrTag info_table]
  where
    info_table = infoTable (closureInfoPtr closure_ptr)

cmmGetClosureType :: CmmExpr -> CmmExpr
-- Takes a closure pointer, and return the closure type
-- obtained from the info table
cmmGetClosureType closure_ptr 
  = CmmMachOp (MO_UU_Conv halfWordWidth wordWidth) [infoTableClosureType info_table]
  where
    info_table = infoTable (closureInfoPtr closure_ptr)

infoTable :: CmmExpr -> CmmExpr
-- Takes an info pointer (the first word of a closure)
-- and returns a pointer to the first word of the standard-form
-- info table, excluding the entry-code word (if present)
infoTable info_ptr
  | tablesNextToCode = cmmOffsetB info_ptr (- stdInfoTableSizeB)
  | otherwise	     = cmmOffsetW info_ptr 1	-- Past the entry code pointer

infoTableConstrTag :: CmmExpr -> CmmExpr
-- Takes an info table pointer (from infoTable) and returns the constr tag
-- field of the info table (same as the srt_bitmap field)
infoTableConstrTag = infoTableSrtBitmap

infoTableSrtBitmap :: CmmExpr -> CmmExpr
-- Takes an info table pointer (from infoTable) and returns the srt_bitmap
-- field of the info table
infoTableSrtBitmap info_tbl
  = CmmLoad (cmmOffsetB info_tbl stdSrtBitmapOffset) bHalfWord

infoTableClosureType :: CmmExpr -> CmmExpr
-- Takes an info table pointer (from infoTable) and returns the closure type
-- field of the info table.
infoTableClosureType info_tbl 
  = CmmLoad (cmmOffsetB info_tbl stdClosureTypeOffset) bHalfWord

infoTablePtrs :: CmmExpr -> CmmExpr
infoTablePtrs info_tbl 
  = CmmLoad (cmmOffsetB info_tbl stdPtrsOffset) bHalfWord

infoTableNonPtrs :: CmmExpr -> CmmExpr
infoTableNonPtrs info_tbl 
  = CmmLoad (cmmOffsetB info_tbl stdNonPtrsOffset) bHalfWord

funInfoTable :: CmmExpr -> CmmExpr
-- Takes the info pointer of a function,
-- and returns a pointer to the first word of the StgFunInfoExtra struct
-- in the info table.
funInfoTable info_ptr
  | tablesNextToCode
  = cmmOffsetB info_ptr (- stdInfoTableSizeB - sIZEOF_StgFunInfoExtraRev)
  | otherwise
  = cmmOffsetW info_ptr (1 + stdInfoTableSizeW)
				-- Past the entry code pointer
<|MERGE_RESOLUTION|>--- conflicted
+++ resolved
@@ -152,7 +152,6 @@
 --	Making calls: directCall and slowCall
 -------------------------------------------------------------------------
 
-<<<<<<< HEAD
 -- General plan is:
 --   - we'll make *one* fast call, either to the function itself
 --     (directCall) or to stg_ap_<pat>_fast (slowCall)
@@ -166,10 +165,7 @@
 --          call f() return to Nothing updfr_off: 32
 
 
-directCall :: CLabel -> Arity -> [StgArg] -> FCode ()
-=======
 directCall :: CLabel -> RepArity -> [StgArg] -> FCode ()
->>>>>>> 0d19922a
 -- (directCall f n args)
 -- calls f(arg1, ..., argn), and applies the result to the remaining args
 -- The function f has arity n, and there are guaranteed at least n args
@@ -185,28 +181,24 @@
   = do  { dflags <- getDynFlags
         ; argsreps <- getArgRepsAmodes stg_args
         ; let (rts_fun, arity) = slowCallPattern (map fst argsreps)
-        ; let platform = targetPlatform dflags
         ; call <- getCode $ direct_call "slow_call"
                        (mkRtsApFastLabel rts_fun) arity argsreps
         ; emitComment $ mkFastString ("slow_call for " ++
-                                      showSDoc (pprPlatform platform fun) ++
-                                      " with pat " ++ showSDoc (ftext rts_fun))
+                                      showSDoc dflags (ppr fun) ++
+                                      " with pat " ++ unpackFS rts_fun)
         ; emit (mkAssign nodeReg fun <*> call)
         }
 
 
 --------------
-<<<<<<< HEAD
-direct_call :: String -> CLabel -> Arity -> [(ArgRep,Maybe CmmExpr)] -> FCode ()
+direct_call :: String -> CLabel -> RepArity -> [(ArgRep,Maybe CmmExpr)] -> FCode ()
 direct_call caller lbl arity args
   | debugIsOn && arity > length args  -- Too few args
   = do -- Caller should ensure that there enough args!
-       dflags <- getDynFlags
-       let platform = targetPlatform dflags
        pprPanic "direct_call" $
             text caller <+> ppr arity <+>
-            pprPlatform platform lbl <+> ppr (length args) <+>
-            pprPlatform platform (map snd args) <+> ppr (map fst args)
+            ppr lbl <+> ppr (length args) <+>
+            ppr (map snd args) <+> ppr (map fst args)
 
   | null rest_args  -- Precisely the right number of arguments
   = emitCall (NativeDirectCall, NativeReturn) target (nonVArgs args)
@@ -214,35 +206,11 @@
   | otherwise       -- Note [over-saturated calls]
   = emitCallWithExtraStack (NativeDirectCall, NativeReturn)
                            target (nonVArgs fast_args) (mkStkOffsets stack_args)
-=======
-direct_call :: String -> CLabel -> RepArity -> [CmmExpr] -> [ArgRep] -> FCode ()
--- NB1: (length args) may be less than (length reps), because
---     the args exclude the void ones
--- NB2: 'arity' refers to the *reps* 
-direct_call caller lbl arity args reps
-  | debugIsOn && arity > length reps	-- Too few args
-  = do -- Caller should ensure that there enough args!
-       pprPanic "direct_call" (text caller <+> ppr arity
-                           <+> ppr lbl <+> ppr (length reps)
-                           <+> ppr args <+> ppr reps )
-
-  | null rest_reps     -- Precisely the right number of arguments
-  = emitCall (NativeDirectCall, NativeReturn) target args
-
-  | otherwise		-- Over-saturated call
-  = ASSERT( arity == length initial_reps )
-    do	{ pap_id <- newTemp gcWord
-	; withSequel (AssignTo [pap_id] True)
-		     (emitCall (NativeDirectCall, NativeReturn) target fast_args)
-	; slow_call (CmmReg (CmmLocal pap_id)) 
-		    rest_args rest_reps }
->>>>>>> 0d19922a
   where
     target = CmmLit (CmmLabel lbl)
     (fast_args, rest_args) = splitAt arity args
     stack_args = slowArgs rest_args
 
-<<<<<<< HEAD
 
 -- When constructing calls, it is easier to keep the ArgReps and the
 -- CmmExprs zipped together.  However, a void argument has no
@@ -305,16 +273,6 @@
 slowArgs args -- careful: reps contains voids (V), but args does not
   | opt_SccProfilingOn = save_cccs ++ this_pat ++ slowArgs rest_args
   | otherwise          =              this_pat ++ slowArgs rest_args
-=======
---------------
-slow_call :: CmmExpr -> [CmmExpr] -> [ArgRep] -> FCode ()
-slow_call fun args reps
-  = do dflags <- getDynFlags
-       call <- getCode $ direct_call "slow_call" (mkRtsApFastLabel rts_fun) arity args reps
-       emit $ mkComment $ mkFastString ("slow_call for " ++ showSDoc dflags (ppr fun) ++
-                                        " with pat " ++ unpackFS rts_fun)
-       emit (mkAssign nodeReg fun <*> call)
->>>>>>> 0d19922a
   where
     (arg_pat, n)            = slowCallPattern (map fst args)
     (call_args, rest_args)  = splitAt n args
