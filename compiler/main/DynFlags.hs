--- conflicted
+++ resolved
@@ -3406,9 +3406,6 @@
                 (dflags', ws) -> (dflags', L loc warning : ws)
           platform = targetPlatform dflags
           arch = platformArch platform
-<<<<<<< HEAD
-          os   = platformOS   platform
-=======
           os   = platformOS   platform
 
 -- -----------------------------------------------------------------------------
@@ -3428,5 +3425,4 @@
         _          -> False
 
 isSse4_2Enabled :: DynFlags -> Bool
-isSse4_2Enabled dflags = gopt Opt_SSE4_2 dflags
->>>>>>> 81f4cd3e
+isSse4_2Enabled dflags = gopt Opt_SSE4_2 dflags