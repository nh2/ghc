-----------------------------------------------------------------------------
--
-- Pretty-printing of Cmm as C, suitable for feeding gcc
--
-- (c) The University of Glasgow 2004-2006
--
-- Print Cmm as real C, for -fvia-C
--
-- See wiki:Commentary/Compiler/Backends/PprC
--
-- This is simpler than the old PprAbsC, because Cmm is "macro-expanded"
-- relative to the old AbstractC, and many oddities/decorations have
-- disappeared from the data type.
--
-- This code generator is only supported in unregisterised mode.
--
-----------------------------------------------------------------------------

{-# LANGUAGE GADTs #-}
module PprC (
        writeCs,
        pprStringInCStyle
  ) where

#include "HsVersions.h"

-- Cmm stuff
import BlockId
import CLabel
import ForeignCall
import Cmm hiding (pprBBlock)
import PprCmm ()
import Hoopl
import CmmUtils

-- Utils
import CPrim
import DynFlags
import FastString
import Outputable
import Platform
import UniqSet
import Unique
import Util

-- The rest
import Control.Monad.ST
import Data.Bits
import Data.Char
import Data.List
import Data.Map (Map)
import Data.Word
import System.IO
import qualified Data.Map as Map

import Data.Array.Unsafe ( castSTUArray )
import Data.Array.ST hiding ( castSTUArray )

-- --------------------------------------------------------------------------
-- Top level

pprCs :: DynFlags -> [RawCmmGroup] -> SDoc
pprCs dflags cmms
 = pprCode CStyle (vcat $ map (\c -> split_marker $$ pprC c) cmms)
 where
   split_marker
     | gopt Opt_SplitObjs dflags = ptext (sLit "__STG_SPLIT_MARKER")
     | otherwise                 = empty

writeCs :: DynFlags -> Handle -> [RawCmmGroup] -> IO ()
writeCs dflags handle cmms
  = printForC dflags handle (pprCs dflags cmms)

-- --------------------------------------------------------------------------
-- Now do some real work
--
-- for fun, we could call cmmToCmm over the tops...
--

pprC :: RawCmmGroup -> SDoc
pprC tops = vcat $ intersperse blankLine $ map pprTop tops

--
-- top level procs
--
pprTop :: RawCmmDecl -> SDoc
pprTop (CmmProc infos clbl _ graph) =

    (case mapLookup (g_entry graph) infos of
       Nothing -> empty
       Just (Statics info_clbl info_dat) -> pprDataExterns info_dat $$
                                            pprWordArray info_clbl info_dat) $$
    (vcat [
           blankLine,
           extern_decls,
           (if (externallyVisibleCLabel clbl)
                    then mkFN_ else mkIF_) (ppr clbl) <+> lbrace,
           nest 8 temp_decls,
           nest 8 mkFB_,
           vcat (map pprBBlock blocks),
           nest 8 mkFE_,
           rbrace ]
    )
  where
        blocks = toBlockListEntryFirst graph
        (temp_decls, extern_decls) = pprTempAndExternDecls blocks


-- Chunks of static data.

-- We only handle (a) arrays of word-sized things and (b) strings.

pprTop (CmmData _section (Statics lbl [CmmString str])) =
  hcat [
    pprLocalness lbl, ptext (sLit "char "), ppr lbl,
    ptext (sLit "[] = "), pprStringInCStyle str, semi
  ]

pprTop (CmmData _section (Statics lbl [CmmUninitialised size])) =
  hcat [
    pprLocalness lbl, ptext (sLit "char "), ppr lbl,
    brackets (int size), semi
  ]

pprTop (CmmData _section (Statics lbl lits)) =
  pprDataExterns lits $$
  pprWordArray lbl lits

-- --------------------------------------------------------------------------
-- BasicBlocks are self-contained entities: they always end in a jump.
--
-- Like nativeGen/AsmCodeGen, we could probably reorder blocks to turn
-- as many jumps as possible into fall throughs.
--

pprBBlock :: CmmBlock -> SDoc
pprBBlock block =
  nest 4 (pprBlockId lbl <> colon) $$
  nest 8 (vcat (map pprStmt (blockToList nodes)) $$ pprStmt last)
 where
  (CmmEntry lbl, nodes, last)  = blockSplit block

-- --------------------------------------------------------------------------
-- Info tables. Just arrays of words.
-- See codeGen/ClosureInfo, and nativeGen/PprMach

pprWordArray :: CLabel -> [CmmStatic] -> SDoc
pprWordArray lbl ds
  = sdocWithDynFlags $ \dflags ->
    hcat [ pprLocalness lbl, ptext (sLit "StgWord")
         , space, ppr lbl, ptext (sLit "[] = {") ]
    $$ nest 8 (commafy (pprStatics dflags ds))
    $$ ptext (sLit "};")

--
-- has to be static, if it isn't globally visible
--
pprLocalness :: CLabel -> SDoc
pprLocalness lbl | not $ externallyVisibleCLabel lbl = ptext (sLit "static ")
                 | otherwise = empty

-- --------------------------------------------------------------------------
-- Statements.
--

pprStmt :: CmmNode e x -> SDoc

pprStmt stmt =
    sdocWithDynFlags $ \dflags ->
    case stmt of
    CmmEntry _ -> empty
    CmmComment _ -> empty -- (hang (ptext (sLit "/*")) 3 (ftext s)) $$ ptext (sLit "*/")
                          -- XXX if the string contains "*/", we need to fix it
                          -- XXX we probably want to emit these comments when
                          -- some debugging option is on.  They can get quite
                          -- large.

    CmmAssign dest src -> pprAssign dflags dest src

    CmmStore  dest src
        | typeWidth rep == W64 && wordWidth dflags /= W64
        -> (if isFloatType rep then ptext (sLit "ASSIGN_DBL")
                               else ptext (sLit ("ASSIGN_Word64"))) <>
           parens (mkP_ <> pprExpr1 dest <> comma <> pprExpr src) <> semi

        | otherwise
        -> hsep [ pprExpr (CmmLoad dest rep), equals, pprExpr src <> semi ]
        where
          rep = cmmExprType dflags src

    CmmUnsafeForeignCall target@(ForeignTarget fn conv) results args ->
        maybe_proto $$
        fnCall
        where
        (res_hints, arg_hints) = foreignTargetHints target
        hresults = zip results res_hints
        hargs    = zip args arg_hints

        ForeignConvention cconv _ _ ret = conv

        cast_fn = parens (cCast (pprCFunType (char '*') cconv hresults hargs) fn)

        real_fun_proto lbl = char ';' <>
                        pprCFunType (ppr lbl) cconv hresults hargs <>
                        noreturn_attr <> semi

        noreturn_attr = case ret of
                          CmmNeverReturns -> text "__attribute__ ((noreturn))"
                          CmmMayReturn    -> empty

        -- See wiki:Commentary/Compiler/Backends/PprC#Prototypes
        (maybe_proto, fnCall) =
            case fn of
              CmmLit (CmmLabel lbl)
                | StdCallConv <- cconv ->
                    let myCall = pprCall (ppr lbl) cconv hresults hargs
                    in (real_fun_proto lbl, myCall)
                        -- stdcall functions must be declared with
                        -- a function type, otherwise the C compiler
                        -- doesn't add the @n suffix to the label.  We
                        -- can't add the @n suffix ourselves, because
                        -- it isn't valid C.
                | CmmNeverReturns <- ret ->
                    let myCall = pprCall (ppr lbl) cconv hresults hargs
                    in (real_fun_proto lbl, myCall)
                | not (isMathFun lbl) ->
                    pprForeignCall (ppr lbl) cconv hresults hargs
              _ ->
                   (empty {- no proto -},
                    pprCall cast_fn cconv hresults hargs <> semi)
                        -- for a dynamic call, no declaration is necessary.

    CmmUnsafeForeignCall (PrimTarget MO_Touch) _results _args -> empty

    CmmUnsafeForeignCall target@(PrimTarget op) results args ->
        proto $$ fn_call
        where
        cconv = CCallConv
        fn = pprCallishMachOp_for_C op

        (res_hints, arg_hints) = foreignTargetHints target
        hresults = zip results res_hints
        hargs    = zip args arg_hints

        (proto, fn_call)
        -- The mem primops carry an extra alignment arg, must drop it.
        -- We could maybe emit an alignment directive using this info.
          -- We also need to cast mem primops to prevent conflicts with GCC
          -- builtins (see bug #5967).
          | op `elem` [MO_Memcpy, MO_Memset, MO_Memmove]
          = pprForeignCall fn cconv hresults (init hargs)
          | otherwise
          = (empty, pprCall fn cconv hresults hargs)

    CmmBranch ident          -> pprBranch ident
    CmmCondBranch expr yes no -> pprCondBranch expr yes no
    CmmCall { cml_target = expr } -> mkJMP_ (pprExpr expr) <> semi
    CmmSwitch arg ids        -> sdocWithDynFlags $ \dflags ->
                                pprSwitch dflags arg ids

    _other -> pprPanic "PprC.pprStmt" (ppr stmt)

type Hinted a = (a, ForeignHint)

pprForeignCall :: SDoc -> CCallConv -> [Hinted CmmFormal] -> [Hinted CmmActual]
               -> (SDoc, SDoc)
pprForeignCall fn cconv results args = (proto, fn_call)
  where
    fn_call = braces (
                 pprCFunType (char '*' <> text "ghcFunPtr") cconv results args <> semi
              $$ text "ghcFunPtr" <+> equals <+> cast_fn <> semi
              $$ pprCall (text "ghcFunPtr") cconv results args <> semi
             )
    cast_fn = parens (parens (pprCFunType (char '*') cconv results args) <> fn)
    proto = ptext (sLit ";EF_(") <> fn <> char ')' <> semi

pprCFunType :: SDoc -> CCallConv -> [Hinted CmmFormal] -> [Hinted CmmActual] -> SDoc
pprCFunType ppr_fn cconv ress args
  = sdocWithDynFlags $ \dflags ->
    let res_type [] = ptext (sLit "void")
        res_type [(one, hint)] = machRepHintCType (localRegType one) hint
        res_type _ = panic "pprCFunType: only void or 1 return value supported"

        arg_type (expr, hint) = machRepHintCType (cmmExprType dflags expr) hint
    in res_type ress <+>
       parens (ccallConvAttribute cconv <> ppr_fn) <>
       parens (commafy (map arg_type args))

-- ---------------------------------------------------------------------
-- unconditional branches
pprBranch :: BlockId -> SDoc
pprBranch ident = ptext (sLit "goto") <+> pprBlockId ident <> semi


-- ---------------------------------------------------------------------
-- conditional branches to local labels
pprCondBranch :: CmmExpr -> BlockId -> BlockId -> SDoc
pprCondBranch expr yes no
        = hsep [ ptext (sLit "if") , parens(pprExpr expr) ,
                        ptext (sLit "goto"), pprBlockId yes <> semi,
                        ptext (sLit "else goto"), pprBlockId no <> semi ]

-- ---------------------------------------------------------------------
-- a local table branch
--
-- we find the fall-through cases
--
-- N.B. we remove Nothing's from the list of branches, as they are
-- 'undefined'. However, they may be defined one day, so we better
-- document this behaviour.
--
pprSwitch :: DynFlags -> CmmExpr -> [ Maybe BlockId ] -> SDoc
pprSwitch dflags e maybe_ids
  = let pairs  = [ (ix, ident) | (ix,Just ident) <- zip [0..] maybe_ids ]
        pairs2 = [ (map fst as, snd (head as)) | as <- groupBy sndEq pairs ]
    in
        (hang (ptext (sLit "switch") <+> parens ( pprExpr e ) <+> lbrace)
                4 (vcat ( map caseify pairs2 )))
        $$ rbrace

  where
    sndEq (_,x) (_,y) = x == y

    -- fall through case
    caseify (ix:ixs, ident) = vcat (map do_fallthrough ixs) $$ final_branch ix
        where
        do_fallthrough ix =
                 hsep [ ptext (sLit "case") , pprHexVal ix (wordWidth dflags) <> colon ,
                        ptext (sLit "/* fall through */") ]

        final_branch ix =
                hsep [ ptext (sLit "case") , pprHexVal ix (wordWidth dflags) <> colon ,
                       ptext (sLit "goto") , (pprBlockId ident) <> semi ]

    caseify (_     , _    ) = panic "pprSwtich: swtich with no cases!"

-- ---------------------------------------------------------------------
-- Expressions.
--

-- C Types: the invariant is that the C expression generated by
--
--      pprExpr e
--
-- has a type in C which is also given by
--
--      machRepCType (cmmExprType e)
--
-- (similar invariants apply to the rest of the pretty printer).

pprExpr :: CmmExpr -> SDoc
pprExpr e = case e of
    CmmLit lit -> pprLit lit


    CmmLoad e ty -> sdocWithDynFlags $ \dflags -> pprLoad dflags e ty
    CmmReg reg      -> pprCastReg reg
    CmmRegOff reg 0 -> pprCastReg reg

    CmmRegOff reg i
        | i < 0 && negate_ok -> pprRegOff (char '-') (-i)
        | otherwise          -> pprRegOff (char '+') i
      where
        pprRegOff op i' = pprCastReg reg <> op <> int i'
        negate_ok = negate (fromIntegral i :: Integer) <
                    fromIntegral (maxBound::Int)
                     -- overflow is undefined; see #7620

    CmmMachOp mop args -> pprMachOpApp mop args

    CmmStackSlot _ _   -> panic "pprExpr: CmmStackSlot not supported!"


pprLoad :: DynFlags -> CmmExpr -> CmmType -> SDoc
pprLoad dflags e ty
  | width == W64, wordWidth dflags /= W64
  = (if isFloatType ty then ptext (sLit "PK_DBL")
                       else ptext (sLit "PK_Word64"))
    <> parens (mkP_ <> pprExpr1 e)

  | otherwise
  = case e of
        CmmReg r | isPtrReg r && width == wordWidth dflags && not (isFloatType ty)
                 -> char '*' <> pprAsPtrReg r

        CmmRegOff r 0 | isPtrReg r && width == wordWidth dflags && not (isFloatType ty)
                      -> char '*' <> pprAsPtrReg r

        CmmRegOff r off | isPtrReg r && width == wordWidth dflags
                        , off `rem` wORD_SIZE dflags == 0 && not (isFloatType ty)
        -- ToDo: check that the offset is a word multiple?
        --       (For tagging to work, I had to avoid unaligned loads. --ARY)
                        -> pprAsPtrReg r <> brackets (ppr (off `shiftR` wordShift dflags))

        _other -> cLoad e ty
  where
    width = typeWidth ty

pprExpr1 :: CmmExpr -> SDoc
pprExpr1 (CmmLit lit)     = pprLit1 lit
pprExpr1 e@(CmmReg _reg)  = pprExpr e
pprExpr1 other            = parens (pprExpr other)

-- --------------------------------------------------------------------------
-- MachOp applications

pprMachOpApp :: MachOp -> [CmmExpr] -> SDoc

pprMachOpApp op args
  | isMulMayOfloOp op
  = ptext (sLit "mulIntMayOflo") <> parens (commafy (map pprExpr args))
  where isMulMayOfloOp (MO_U_MulMayOflo _) = True
        isMulMayOfloOp (MO_S_MulMayOflo _) = True
        isMulMayOfloOp _ = False

pprMachOpApp mop args
  | Just ty <- machOpNeedsCast mop
  = ty <> parens (pprMachOpApp' mop args)
  | otherwise
  = pprMachOpApp' mop args

-- Comparisons in C have type 'int', but we want type W_ (this is what
-- resultRepOfMachOp says).  The other C operations inherit their type
-- from their operands, so no casting is required.
machOpNeedsCast :: MachOp -> Maybe SDoc
machOpNeedsCast mop
  | isComparisonMachOp mop = Just mkW_
  | otherwise              = Nothing

pprMachOpApp' :: MachOp -> [CmmExpr] -> SDoc
pprMachOpApp' mop args
 = case args of
    -- dyadic
    [x,y] -> pprArg x <+> pprMachOp_for_C mop <+> pprArg y

    -- unary
    [x]   -> pprMachOp_for_C mop <> parens (pprArg x)

    _     -> panic "PprC.pprMachOp : machop with wrong number of args"

  where
        -- Cast needed for signed integer ops
    pprArg e | signedOp    mop = sdocWithDynFlags $ \dflags ->
                                 cCast (machRep_S_CType (typeWidth (cmmExprType dflags e))) e
             | needsFCasts mop = sdocWithDynFlags $ \dflags ->
                                 cCast (machRep_F_CType (typeWidth (cmmExprType dflags e))) e
             | otherwise    = pprExpr1 e
    needsFCasts (MO_F_Eq _)   = False
    needsFCasts (MO_F_Ne _)   = False
    needsFCasts (MO_F_Neg _)  = True
    needsFCasts (MO_F_Quot _) = True
    needsFCasts mop  = floatComparison mop

-- --------------------------------------------------------------------------
-- Literals

pprLit :: CmmLit -> SDoc
pprLit lit = case lit of
    CmmInt i rep      -> pprHexVal i rep

    CmmFloat f w       -> parens (machRep_F_CType w) <> str
        where d = fromRational f :: Double
              str | isInfinite d && d < 0 = ptext (sLit "-INFINITY")
                  | isInfinite d          = ptext (sLit "INFINITY")
                  | isNaN d               = ptext (sLit "NAN")
                  | otherwise             = text (show d)
                -- these constants come from <math.h>
                -- see #1861

    CmmVec {} -> panic "PprC printing vector literal"

    CmmBlock bid       -> mkW_ <> pprCLabelAddr (infoTblLbl bid)
    CmmHighStackMark   -> panic "PprC printing high stack mark"
    CmmLabel clbl      -> mkW_ <> pprCLabelAddr clbl
    CmmLabelOff clbl i -> mkW_ <> pprCLabelAddr clbl <> char '+' <> int i
    CmmLabelDiffOff clbl1 _ i
        -- WARNING:
        --  * the lit must occur in the info table clbl2
        --  * clbl1 must be an SRT, a slow entry point or a large bitmap
        -> mkW_ <> pprCLabelAddr clbl1 <> char '+' <> int i

    where
        pprCLabelAddr lbl = char '&' <> ppr lbl

pprLit1 :: CmmLit -> SDoc
pprLit1 lit@(CmmLabelOff _ _) = parens (pprLit lit)
pprLit1 lit@(CmmLabelDiffOff _ _ _) = parens (pprLit lit)
pprLit1 lit@(CmmFloat _ _)    = parens (pprLit lit)
pprLit1 other = pprLit other

-- ---------------------------------------------------------------------------
-- Static data

pprStatics :: DynFlags -> [CmmStatic] -> [SDoc]
pprStatics _ [] = []
pprStatics dflags (CmmStaticLit (CmmFloat f W32) : rest)
  -- floats are padded to a word, see #1852
  | wORD_SIZE dflags == 8, CmmStaticLit (CmmInt 0 W32) : rest' <- rest
  = pprLit1 (floatToWord dflags f) : pprStatics dflags rest'
  | wORD_SIZE dflags == 4
  = pprLit1 (floatToWord dflags f) : pprStatics dflags rest
  | otherwise
  = pprPanic "pprStatics: float" (vcat (map ppr' rest))
    where ppr' (CmmStaticLit l) = sdocWithDynFlags $ \dflags ->
                                  ppr (cmmLitType dflags l)
          ppr' _other           = ptext (sLit "bad static!")
pprStatics dflags (CmmStaticLit (CmmFloat f W64) : rest)
  = map pprLit1 (doubleToWords dflags f) ++ pprStatics dflags rest
pprStatics dflags (CmmStaticLit (CmmInt i W64) : rest)
  | wordWidth dflags == W32
  = if wORDS_BIGENDIAN dflags
    then pprStatics dflags (CmmStaticLit (CmmInt q W32) :
                            CmmStaticLit (CmmInt r W32) : rest)
    else pprStatics dflags (CmmStaticLit (CmmInt r W32) :
                            CmmStaticLit (CmmInt q W32) : rest)
  where r = i .&. 0xffffffff
        q = i `shiftR` 32
pprStatics dflags (CmmStaticLit (CmmInt _ w) : _)
  | w /= wordWidth dflags
  = panic "pprStatics: cannot emit a non-word-sized static literal"
pprStatics dflags (CmmStaticLit lit : rest)
  = pprLit1 lit : pprStatics dflags rest
pprStatics _ (other : _)
  = pprPanic "pprWord" (pprStatic other)

pprStatic :: CmmStatic -> SDoc
pprStatic s = case s of

    CmmStaticLit lit   -> nest 4 (pprLit lit)
    CmmUninitialised i -> nest 4 (mkC_ <> brackets (int i))

    -- these should be inlined, like the old .hc
    CmmString s'       -> nest 4 (mkW_ <> parens(pprStringInCStyle s'))


-- ---------------------------------------------------------------------------
-- Block Ids

pprBlockId :: BlockId -> SDoc
pprBlockId b = char '_' <> ppr (getUnique b)

-- --------------------------------------------------------------------------
-- Print a MachOp in a way suitable for emitting via C.
--

pprMachOp_for_C :: MachOp -> SDoc

pprMachOp_for_C mop = case mop of

        -- Integer operations
        MO_Add          _ -> char '+'
        MO_Sub          _ -> char '-'
        MO_Eq           _ -> ptext (sLit "==")
        MO_Ne           _ -> ptext (sLit "!=")
        MO_Mul          _ -> char '*'

        MO_S_Quot       _ -> char '/'
        MO_S_Rem        _ -> char '%'
        MO_S_Neg        _ -> char '-'

        MO_U_Quot       _ -> char '/'
        MO_U_Rem        _ -> char '%'

        -- & Floating-point operations
        MO_F_Add        _ -> char '+'
        MO_F_Sub        _ -> char '-'
        MO_F_Neg        _ -> char '-'
        MO_F_Mul        _ -> char '*'
        MO_F_Quot       _ -> char '/'

        -- Signed comparisons
        MO_S_Ge         _ -> ptext (sLit ">=")
        MO_S_Le         _ -> ptext (sLit "<=")
        MO_S_Gt         _ -> char '>'
        MO_S_Lt         _ -> char '<'

        -- & Unsigned comparisons
        MO_U_Ge         _ -> ptext (sLit ">=")
        MO_U_Le         _ -> ptext (sLit "<=")
        MO_U_Gt         _ -> char '>'
        MO_U_Lt         _ -> char '<'

        -- & Floating-point comparisons
        MO_F_Eq         _ -> ptext (sLit "==")
        MO_F_Ne         _ -> ptext (sLit "!=")
        MO_F_Ge         _ -> ptext (sLit ">=")
        MO_F_Le         _ -> ptext (sLit "<=")
        MO_F_Gt         _ -> char '>'
        MO_F_Lt         _ -> char '<'

        -- Bitwise operations.  Not all of these may be supported at all
        -- sizes, and only integral MachReps are valid.
        MO_And          _ -> char '&'
        MO_Or           _ -> char '|'
        MO_Xor          _ -> char '^'
        MO_Not          _ -> char '~'
        MO_Shl          _ -> ptext (sLit "<<")
        MO_U_Shr        _ -> ptext (sLit ">>") -- unsigned shift right
        MO_S_Shr        _ -> ptext (sLit ">>") -- signed shift right

-- Conversions.  Some of these will be NOPs, but never those that convert
-- between ints and floats.
-- Floating-point conversions use the signed variant.
-- We won't know to generate (void*) casts here, but maybe from
-- context elsewhere

-- noop casts
        MO_UU_Conv from to | from == to -> empty
        MO_UU_Conv _from to -> parens (machRep_U_CType to)

        MO_SS_Conv from to | from == to -> empty
        MO_SS_Conv _from to -> parens (machRep_S_CType to)

        MO_FF_Conv from to | from == to -> empty
        MO_FF_Conv _from to -> parens (machRep_F_CType to)

        MO_SF_Conv _from to -> parens (machRep_F_CType to)
        MO_FS_Conv _from to -> parens (machRep_S_CType to)

        MO_S_MulMayOflo _ -> pprTrace "offending mop:"
                                (ptext $ sLit "MO_S_MulMayOflo")
                                (panic $ "PprC.pprMachOp_for_C: MO_S_MulMayOflo"
                                      ++ " should have been handled earlier!")
        MO_U_MulMayOflo _ -> pprTrace "offending mop:"
                                (ptext $ sLit "MO_U_MulMayOflo")
                                (panic $ "PprC.pprMachOp_for_C: MO_U_MulMayOflo"
                                      ++ " should have been handled earlier!")

        MO_V_Insert {}    -> pprTrace "offending mop:"
                                (ptext $ sLit "MO_V_Insert")
                                (panic $ "PprC.pprMachOp_for_C: MO_V_Insert"
                                      ++ " should have been handled earlier!")
        MO_V_Extract {}   -> pprTrace "offending mop:"
                                (ptext $ sLit "MO_V_Extract")
                                (panic $ "PprC.pprMachOp_for_C: MO_V_Extract"
                                      ++ " should have been handled earlier!")

        MO_V_Add {}       -> pprTrace "offending mop:"
                                (ptext $ sLit "MO_V_Add")
                                (panic $ "PprC.pprMachOp_for_C: MO_V_Add"
                                      ++ " should have been handled earlier!")
        MO_V_Sub {}       -> pprTrace "offending mop:"
                                (ptext $ sLit "MO_V_Sub")
                                (panic $ "PprC.pprMachOp_for_C: MO_V_Sub"
                                      ++ " should have been handled earlier!")
        MO_V_Mul {}       -> pprTrace "offending mop:"
                                (ptext $ sLit "MO_V_Mul")
                                (panic $ "PprC.pprMachOp_for_C: MO_V_Mul"
                                      ++ " should have been handled earlier!")

        MO_VS_Quot {}     -> pprTrace "offending mop:"
                                (ptext $ sLit "MO_VS_Quot")
                                (panic $ "PprC.pprMachOp_for_C: MO_VS_Quot"
                                      ++ " should have been handled earlier!")
        MO_VS_Rem {}      -> pprTrace "offending mop:"
                                (ptext $ sLit "MO_VS_Rem")
                                (panic $ "PprC.pprMachOp_for_C: MO_VS_Rem"
                                      ++ " should have been handled earlier!")
        MO_VS_Neg {}      -> pprTrace "offending mop:"
                                (ptext $ sLit "MO_VS_Neg")
                                (panic $ "PprC.pprMachOp_for_C: MO_VS_Neg"
                                      ++ " should have been handled earlier!")

        MO_VF_Insert {}   -> pprTrace "offending mop:"
                                (ptext $ sLit "MO_VF_Insert")
                                (panic $ "PprC.pprMachOp_for_C: MO_VF_Insert"
                                      ++ " should have been handled earlier!")
        MO_VF_Extract {}  -> pprTrace "offending mop:"
                                (ptext $ sLit "MO_VF_Extract")
                                (panic $ "PprC.pprMachOp_for_C: MO_VF_Extract"
                                      ++ " should have been handled earlier!")

        MO_VF_Add {}      -> pprTrace "offending mop:"
                                (ptext $ sLit "MO_VF_Add")
                                (panic $ "PprC.pprMachOp_for_C: MO_VF_Add"
                                      ++ " should have been handled earlier!")
        MO_VF_Sub {}      -> pprTrace "offending mop:"
                                (ptext $ sLit "MO_VF_Sub")
                                (panic $ "PprC.pprMachOp_for_C: MO_VF_Sub"
                                      ++ " should have been handled earlier!")
        MO_VF_Neg {}      -> pprTrace "offending mop:"
                                (ptext $ sLit "MO_VF_Neg")
                                (panic $ "PprC.pprMachOp_for_C: MO_VF_Neg"
                                      ++ " should have been handled earlier!")
        MO_VF_Mul {}      -> pprTrace "offending mop:"
                                (ptext $ sLit "MO_VF_Mul")
                                (panic $ "PprC.pprMachOp_for_C: MO_VF_Mul"
                                      ++ " should have been handled earlier!")
        MO_VF_Quot {}     -> pprTrace "offending mop:"
                                (ptext $ sLit "MO_VF_Quot")
                                (panic $ "PprC.pprMachOp_for_C: MO_VF_Quot"
                                      ++ " should have been handled earlier!")

signedOp :: MachOp -> Bool      -- Argument type(s) are signed ints
signedOp (MO_S_Quot _)    = True
signedOp (MO_S_Rem  _)    = True
signedOp (MO_S_Neg  _)    = True
signedOp (MO_S_Ge   _)    = True
signedOp (MO_S_Le   _)    = True
signedOp (MO_S_Gt   _)    = True
signedOp (MO_S_Lt   _)    = True
signedOp (MO_S_Shr  _)    = True
signedOp (MO_SS_Conv _ _) = True
signedOp (MO_SF_Conv _ _) = True
signedOp _                = False

floatComparison :: MachOp -> Bool  -- comparison between float args
floatComparison (MO_F_Eq   _) = True
floatComparison (MO_F_Ne   _) = True
floatComparison (MO_F_Ge   _) = True
floatComparison (MO_F_Le   _) = True
floatComparison (MO_F_Gt   _) = True
floatComparison (MO_F_Lt   _) = True
floatComparison _             = False

-- ---------------------------------------------------------------------
-- tend to be implemented by foreign calls

pprCallishMachOp_for_C :: CallishMachOp -> SDoc

pprCallishMachOp_for_C mop
    = case mop of
        MO_F64_Pwr      -> ptext (sLit "pow")
        MO_F64_Sin      -> ptext (sLit "sin")
        MO_F64_Cos      -> ptext (sLit "cos")
        MO_F64_Tan      -> ptext (sLit "tan")
        MO_F64_Sinh     -> ptext (sLit "sinh")
        MO_F64_Cosh     -> ptext (sLit "cosh")
        MO_F64_Tanh     -> ptext (sLit "tanh")
        MO_F64_Asin     -> ptext (sLit "asin")
        MO_F64_Acos     -> ptext (sLit "acos")
        MO_F64_Atan     -> ptext (sLit "atan")
        MO_F64_Log      -> ptext (sLit "log")
        MO_F64_Exp      -> ptext (sLit "exp")
        MO_F64_Sqrt     -> ptext (sLit "sqrt")
        MO_F32_Pwr      -> ptext (sLit "powf")
        MO_F32_Sin      -> ptext (sLit "sinf")
        MO_F32_Cos      -> ptext (sLit "cosf")
        MO_F32_Tan      -> ptext (sLit "tanf")
        MO_F32_Sinh     -> ptext (sLit "sinhf")
        MO_F32_Cosh     -> ptext (sLit "coshf")
        MO_F32_Tanh     -> ptext (sLit "tanhf")
        MO_F32_Asin     -> ptext (sLit "asinf")
        MO_F32_Acos     -> ptext (sLit "acosf")
        MO_F32_Atan     -> ptext (sLit "atanf")
        MO_F32_Log      -> ptext (sLit "logf")
        MO_F32_Exp      -> ptext (sLit "expf")
        MO_F32_Sqrt     -> ptext (sLit "sqrtf")
        MO_WriteBarrier -> ptext (sLit "write_barrier")
        MO_Memcpy       -> ptext (sLit "memcpy")
        MO_Memset       -> ptext (sLit "memset")
        MO_Memmove      -> ptext (sLit "memmove")
        (MO_PopCnt w)   -> ptext (sLit $ popCntLabel w)
        (MO_UF_Conv w)  -> ptext (sLit $ word2FloatLabel w)

        MO_S_QuotRem  {} -> unsupported
        MO_U_QuotRem  {} -> unsupported
        MO_U_QuotRem2 {} -> unsupported
        MO_Add2       {} -> unsupported
        MO_U_Mul2     {} -> unsupported
        MO_Touch         -> unsupported
        MO_Prefetch_Data -> unsupported
    where unsupported = panic ("pprCallishMachOp_for_C: " ++ show mop
                            ++ " not supported!")

-- ---------------------------------------------------------------------
-- Useful #defines
--

mkJMP_, mkFN_, mkIF_ :: SDoc -> SDoc

mkJMP_ i = ptext (sLit "JMP_") <> parens i
mkFN_  i = ptext (sLit "FN_")  <> parens i -- externally visible function
mkIF_  i = ptext (sLit "IF_")  <> parens i -- locally visible


mkFB_, mkFE_ :: SDoc
mkFB_ = ptext (sLit "FB_") -- function code begin
mkFE_ = ptext (sLit "FE_") -- function code end

-- from includes/Stg.h
--
mkC_,mkW_,mkP_ :: SDoc

mkC_  = ptext (sLit "(C_)")        -- StgChar
mkW_  = ptext (sLit "(W_)")        -- StgWord
mkP_  = ptext (sLit "(P_)")        -- StgWord*

-- ---------------------------------------------------------------------
--
-- Assignments
--
-- Generating assignments is what we're all about, here
--
pprAssign :: DynFlags -> CmmReg -> CmmExpr -> SDoc

-- dest is a reg, rhs is a reg
pprAssign _ r1 (CmmReg r2)
   | isPtrReg r1 && isPtrReg r2
   = hcat [ pprAsPtrReg r1, equals, pprAsPtrReg r2, semi ]

-- dest is a reg, rhs is a CmmRegOff
pprAssign dflags r1 (CmmRegOff r2 off)
   | isPtrReg r1 && isPtrReg r2 && (off `rem` wORD_SIZE dflags == 0)
   = hcat [ pprAsPtrReg r1, equals, pprAsPtrReg r2, op, int off', semi ]
  where
        off1 = off `shiftR` wordShift dflags

        (op,off') | off >= 0  = (char '+', off1)
                  | otherwise = (char '-', -off1)

-- dest is a reg, rhs is anything.
-- We can't cast the lvalue, so we have to cast the rhs if necessary.  Casting
-- the lvalue elicits a warning from new GCC versions (3.4+).
pprAssign _ r1 r2
  | isFixedPtrReg r1             = mkAssign (mkP_ <> pprExpr1 r2)
  | Just ty <- strangeRegType r1 = mkAssign (parens ty <> pprExpr1 r2)
  | otherwise                    = mkAssign (pprExpr r2)
    where mkAssign x = if r1 == CmmGlobal BaseReg
                       then ptext (sLit "ASSIGN_BaseReg") <> parens x <> semi
                       else pprReg r1 <> ptext (sLit " = ") <> x <> semi

-- ---------------------------------------------------------------------
-- Registers

pprCastReg :: CmmReg -> SDoc
pprCastReg reg
   | isStrangeTypeReg reg = mkW_ <> pprReg reg
   | otherwise            = pprReg reg

-- True if (pprReg reg) will give an expression with type StgPtr.  We
-- need to take care with pointer arithmetic on registers with type
-- StgPtr.
isFixedPtrReg :: CmmReg -> Bool
isFixedPtrReg (CmmLocal _) = False
isFixedPtrReg (CmmGlobal r) = isFixedPtrGlobalReg r

-- True if (pprAsPtrReg reg) will give an expression with type StgPtr
-- JD: THIS IS HORRIBLE AND SHOULD BE RENAMED, AT THE VERY LEAST.
-- THE GARBAGE WITH THE VNonGcPtr HELPS MATCH THE OLD CODE GENERATOR'S OUTPUT;
-- I'M NOT SURE IF IT SHOULD REALLY STAY THAT WAY.
isPtrReg :: CmmReg -> Bool
isPtrReg (CmmLocal _)                         = False
isPtrReg (CmmGlobal (VanillaReg _ VGcPtr))    = True  -- if we print via pprAsPtrReg
isPtrReg (CmmGlobal (VanillaReg _ VNonGcPtr)) = False -- if we print via pprAsPtrReg
isPtrReg (CmmGlobal reg)                      = isFixedPtrGlobalReg reg

-- True if this global reg has type StgPtr
isFixedPtrGlobalReg :: GlobalReg -> Bool
isFixedPtrGlobalReg Sp    = True
isFixedPtrGlobalReg Hp    = True
isFixedPtrGlobalReg HpLim = True
isFixedPtrGlobalReg SpLim = True
isFixedPtrGlobalReg _     = False

-- True if in C this register doesn't have the type given by
-- (machRepCType (cmmRegType reg)), so it has to be cast.
isStrangeTypeReg :: CmmReg -> Bool
isStrangeTypeReg (CmmLocal _)   = False
isStrangeTypeReg (CmmGlobal g)  = isStrangeTypeGlobal g

isStrangeTypeGlobal :: GlobalReg -> Bool
isStrangeTypeGlobal CCCS                = True
isStrangeTypeGlobal CurrentTSO          = True
isStrangeTypeGlobal CurrentNursery      = True
isStrangeTypeGlobal BaseReg             = True
isStrangeTypeGlobal r                   = isFixedPtrGlobalReg r

strangeRegType :: CmmReg -> Maybe SDoc
strangeRegType (CmmGlobal CCCS) = Just (ptext (sLit "struct CostCentreStack_ *"))
strangeRegType (CmmGlobal CurrentTSO) = Just (ptext (sLit "struct StgTSO_ *"))
strangeRegType (CmmGlobal CurrentNursery) = Just (ptext (sLit "struct bdescr_ *"))
strangeRegType (CmmGlobal BaseReg) = Just (ptext (sLit "struct StgRegTable_ *"))
strangeRegType _ = Nothing

-- pprReg just prints the register name.
--
pprReg :: CmmReg -> SDoc
pprReg r = case r of
        CmmLocal  local  -> pprLocalReg local
        CmmGlobal global -> pprGlobalReg global

pprAsPtrReg :: CmmReg -> SDoc
pprAsPtrReg (CmmGlobal (VanillaReg n gcp))
  = WARN( gcp /= VGcPtr, ppr n ) char 'R' <> int n <> ptext (sLit ".p")
pprAsPtrReg other_reg = pprReg other_reg

pprGlobalReg :: GlobalReg -> SDoc
pprGlobalReg gr = case gr of
    VanillaReg n _ -> char 'R' <> int n  <> ptext (sLit ".w")
        -- pprGlobalReg prints a VanillaReg as a .w regardless
        -- Example:     R1.w = R1.w & (-0x8UL);
        --              JMP_(*R1.p);
    FloatReg   n   -> char 'F' <> int n
    DoubleReg  n   -> char 'D' <> int n
    LongReg    n   -> char 'L' <> int n
    Sp             -> ptext (sLit "Sp")
    SpLim          -> ptext (sLit "SpLim")
    Hp             -> ptext (sLit "Hp")
    HpLim          -> ptext (sLit "HpLim")
    CCCS           -> ptext (sLit "CCCS")
    CurrentTSO     -> ptext (sLit "CurrentTSO")
    CurrentNursery -> ptext (sLit "CurrentNursery")
    HpAlloc        -> ptext (sLit "HpAlloc")
    BaseReg        -> ptext (sLit "BaseReg")
    EagerBlackholeInfo -> ptext (sLit "stg_EAGER_BLACKHOLE_info")
    GCEnter1       -> ptext (sLit "stg_gc_enter_1")
    GCFun          -> ptext (sLit "stg_gc_fun")
    other          -> panic $ "pprGlobalReg: Unsupported register: " ++ show other

pprLocalReg :: LocalReg -> SDoc
pprLocalReg (LocalReg uniq _) = char '_' <> ppr uniq

-- -----------------------------------------------------------------------------
-- Foreign Calls

pprCall :: SDoc -> CCallConv -> [Hinted CmmFormal] -> [Hinted CmmActual] -> SDoc
pprCall ppr_fn cconv results args
  | not (is_cishCC cconv)
  = panic $ "pprCall: unknown calling convention"

  | otherwise
  =
    ppr_assign results (ppr_fn <> parens (commafy (map pprArg args))) <> semi
  where
     ppr_assign []           rhs = rhs
     ppr_assign [(one,hint)] rhs
         = pprLocalReg one <> ptext (sLit " = ")
                 <> pprUnHint hint (localRegType one) <> rhs
     ppr_assign _other _rhs = panic "pprCall: multiple results"

     pprArg (expr, AddrHint)
        = cCast (ptext (sLit "void *")) expr
        -- see comment by machRepHintCType below
     pprArg (expr, SignedHint)
        = sdocWithDynFlags $ \dflags ->
          cCast (machRep_S_CType $ typeWidth $ cmmExprType dflags expr) expr
     pprArg (expr, _other)
        = pprExpr expr

     pprUnHint AddrHint   rep = parens (machRepCType rep)
     pprUnHint SignedHint rep = parens (machRepCType rep)
     pprUnHint _          _   = empty

-- Currently we only have these two calling conventions, but this might
-- change in the future...
is_cishCC :: CCallConv -> Bool
is_cishCC CCallConv    = True
is_cishCC CApiConv     = True
is_cishCC StdCallConv  = True
is_cishCC PrimCallConv = False

-- ---------------------------------------------------------------------
-- Find and print local and external declarations for a list of
-- Cmm statements.
--
pprTempAndExternDecls :: [CmmBlock] -> (SDoc{-temps-}, SDoc{-externs-})
pprTempAndExternDecls stmts
  = (vcat (map pprTempDecl (uniqSetToList temps)),
     vcat (map (pprExternDecl False{-ToDo-}) (Map.keys lbls)))
  where (temps, lbls) = runTE (mapM_ te_BB stmts)

pprDataExterns :: [CmmStatic] -> SDoc
pprDataExterns statics
  = vcat (map (pprExternDecl False{-ToDo-}) (Map.keys lbls))
  where (_, lbls) = runTE (mapM_ te_Static statics)

pprTempDecl :: LocalReg -> SDoc
pprTempDecl l@(LocalReg _ rep)
  = hcat [ machRepCType rep, space, pprLocalReg l, semi ]

pprExternDecl :: Bool -> CLabel -> SDoc
pprExternDecl _in_srt lbl
  -- do not print anything for "known external" things
  | not (needsCDecl lbl) = empty
  | Just sz <- foreignLabelStdcallInfo lbl = stdcall_decl sz
  | otherwise =
        hcat [ visibility, label_type lbl,
               lparen, ppr lbl, text ");" ]
 where
  label_type lbl | isCFunctionLabel lbl = ptext (sLit "F_")
                 | otherwise            = ptext (sLit "I_")

  visibility
     | externallyVisibleCLabel lbl = char 'E'
     | otherwise                   = char 'I'

  -- If the label we want to refer to is a stdcall function (on Windows) then
  -- we must generate an appropriate prototype for it, so that the C compiler will
  -- add the @n suffix to the label (#2276)
  stdcall_decl sz = sdocWithDynFlags $ \dflags ->
        ptext (sLit "extern __attribute__((stdcall)) void ") <> ppr lbl
        <> parens (commafy (replicate (sz `quot` wORD_SIZE dflags) (machRep_U_CType (wordWidth dflags))))
        <> semi

type TEState = (UniqSet LocalReg, Map CLabel ())
newtype TE a = TE { unTE :: TEState -> (a, TEState) }

instance Monad TE where
   TE m >>= k  = TE $ \s -> case m s of (a, s') -> unTE (k a) s'
   return a    = TE $ \s -> (a, s)

te_lbl :: CLabel -> TE ()
te_lbl lbl = TE $ \(temps,lbls) -> ((), (temps, Map.insert lbl () lbls))

te_temp :: LocalReg -> TE ()
te_temp r = TE $ \(temps,lbls) -> ((), (addOneToUniqSet temps r, lbls))

runTE :: TE () -> TEState
runTE (TE m) = snd (m (emptyUniqSet, Map.empty))

te_Static :: CmmStatic -> TE ()
te_Static (CmmStaticLit lit) = te_Lit lit
te_Static _ = return ()

te_BB :: CmmBlock -> TE ()
te_BB block = mapM_ te_Stmt (blockToList mid) >> te_Stmt last
  where (_, mid, last) = blockSplit block

te_Lit :: CmmLit -> TE ()
te_Lit (CmmLabel l) = te_lbl l
te_Lit (CmmLabelOff l _) = te_lbl l
te_Lit (CmmLabelDiffOff l1 _ _) = te_lbl l1
te_Lit _ = return ()

te_Stmt :: CmmNode e x -> TE ()
te_Stmt (CmmAssign r e)         = te_Reg r >> te_Expr e
te_Stmt (CmmStore l r)          = te_Expr l >> te_Expr r
<<<<<<< HEAD
te_Stmt (CmmCall target rs es _) = do {
                                     te_Target target;
                                     mapM_ (te_temp.hintlessCmm) rs;
                                     mapM_ (te_Expr.hintlessCmm) es
                                   }
te_Stmt (CmmCondBranch e _)     = te_Expr e
=======
te_Stmt (CmmUnsafeForeignCall target rs es)
  = do  te_Target target
        mapM_ te_temp rs
        mapM_ te_Expr es
te_Stmt (CmmCondBranch e _ _)   = te_Expr e
>>>>>>> 96ce0b02
te_Stmt (CmmSwitch e _)         = te_Expr e
te_Stmt (CmmCall { cml_target = e }) = te_Expr e
te_Stmt _                       = return ()

te_Target :: ForeignTarget -> TE ()
te_Target (ForeignTarget e _)      = te_Expr e
te_Target (PrimTarget{})           = return ()

te_Expr :: CmmExpr -> TE ()
te_Expr (CmmLit lit)            = te_Lit lit
te_Expr (CmmLoad e _)           = te_Expr e
te_Expr (CmmReg r)              = te_Reg r
te_Expr (CmmMachOp _ es)        = mapM_ te_Expr es
te_Expr (CmmRegOff r _)         = te_Reg r
te_Expr (CmmStackSlot _ _)      = panic "te_Expr: CmmStackSlot not supported!"

te_Reg :: CmmReg -> TE ()
te_Reg (CmmLocal l) = te_temp l
te_Reg _            = return ()


-- ---------------------------------------------------------------------
-- C types for MachReps

cCast :: SDoc -> CmmExpr -> SDoc
cCast ty expr = parens ty <> pprExpr1 expr

cLoad :: CmmExpr -> CmmType -> SDoc
cLoad expr rep
    = sdocWithPlatform $ \platform ->
      if bewareLoadStoreAlignment (platformArch platform)
      then let decl = machRepCType rep <+> ptext (sLit "x") <> semi
               struct = ptext (sLit "struct") <+> braces (decl)
               packed_attr = ptext (sLit "__attribute__((packed))")
               cast = parens (struct <+> packed_attr <> char '*')
           in parens (cast <+> pprExpr1 expr) <> ptext (sLit "->x")
      else char '*' <> parens (cCast (machRepPtrCType rep) expr)
    where -- On these platforms, unaligned loads are known to cause problems
          bewareLoadStoreAlignment ArchAlpha    = True
          bewareLoadStoreAlignment ArchMipseb   = True
          bewareLoadStoreAlignment ArchMipsel   = True
          bewareLoadStoreAlignment (ArchARM {}) = True
          -- Pessimistically assume that they will also cause problems
          -- on unknown arches
          bewareLoadStoreAlignment ArchUnknown  = True
          bewareLoadStoreAlignment _            = False

isCmmWordType :: DynFlags -> CmmType -> Bool
-- True of GcPtrReg/NonGcReg of native word size
isCmmWordType dflags ty = not (isFloatType ty)
                       && typeWidth ty == wordWidth dflags

-- This is for finding the types of foreign call arguments.  For a pointer
-- argument, we always cast the argument to (void *), to avoid warnings from
-- the C compiler.
machRepHintCType :: CmmType -> ForeignHint -> SDoc
machRepHintCType _   AddrHint   = ptext (sLit "void *")
machRepHintCType rep SignedHint = machRep_S_CType (typeWidth rep)
machRepHintCType rep _other     = machRepCType rep

machRepPtrCType :: CmmType -> SDoc
machRepPtrCType r
 = sdocWithDynFlags $ \dflags ->
   if isCmmWordType dflags r then ptext (sLit "P_")
                             else machRepCType r <> char '*'

machRepCType :: CmmType -> SDoc
machRepCType ty | isFloatType ty = machRep_F_CType w
                | otherwise      = machRep_U_CType w
                where
                  w = typeWidth ty

machRep_F_CType :: Width -> SDoc
machRep_F_CType W32 = ptext (sLit "StgFloat") -- ToDo: correct?
machRep_F_CType W64 = ptext (sLit "StgDouble")
machRep_F_CType _   = panic "machRep_F_CType"

machRep_U_CType :: Width -> SDoc
machRep_U_CType w
 = sdocWithDynFlags $ \dflags ->
   case w of
   _ | w == wordWidth dflags -> ptext (sLit "W_")
   W8  -> ptext (sLit "StgWord8")
   W16 -> ptext (sLit "StgWord16")
   W32 -> ptext (sLit "StgWord32")
   W64 -> ptext (sLit "StgWord64")
   _   -> panic "machRep_U_CType"

machRep_S_CType :: Width -> SDoc
machRep_S_CType w
 = sdocWithDynFlags $ \dflags ->
   case w of
   _ | w == wordWidth dflags -> ptext (sLit "I_")
   W8  -> ptext (sLit "StgInt8")
   W16 -> ptext (sLit "StgInt16")
   W32 -> ptext (sLit "StgInt32")
   W64 -> ptext (sLit "StgInt64")
   _   -> panic "machRep_S_CType"


-- ---------------------------------------------------------------------
-- print strings as valid C strings

pprStringInCStyle :: [Word8] -> SDoc
pprStringInCStyle s = doubleQuotes (text (concatMap charToC s))

-- ---------------------------------------------------------------------------
-- Initialising static objects with floating-point numbers.  We can't
-- just emit the floating point number, because C will cast it to an int
-- by rounding it.  We want the actual bit-representation of the float.

-- This is a hack to turn the floating point numbers into ints that we
-- can safely initialise to static locations.

big_doubles :: DynFlags -> Bool
big_doubles dflags
  | widthInBytes W64 == 2 * wORD_SIZE dflags = True
  | widthInBytes W64 == wORD_SIZE dflags     = False
  | otherwise = panic "big_doubles"

castFloatToIntArray :: STUArray s Int Float -> ST s (STUArray s Int Int)
castFloatToIntArray = castSTUArray

castDoubleToIntArray :: STUArray s Int Double -> ST s (STUArray s Int Int)
castDoubleToIntArray = castSTUArray

-- floats are always 1 word
floatToWord :: DynFlags -> Rational -> CmmLit
floatToWord dflags r
  = runST (do
        arr <- newArray_ ((0::Int),0)
        writeArray arr 0 (fromRational r)
        arr' <- castFloatToIntArray arr
        i <- readArray arr' 0
        return (CmmInt (toInteger i) (wordWidth dflags))
    )

doubleToWords :: DynFlags -> Rational -> [CmmLit]
doubleToWords dflags r
  | big_doubles dflags                  -- doubles are 2 words
  = runST (do
        arr <- newArray_ ((0::Int),1)
        writeArray arr 0 (fromRational r)
        arr' <- castDoubleToIntArray arr
        i1 <- readArray arr' 0
        i2 <- readArray arr' 1
        return [ CmmInt (toInteger i1) (wordWidth dflags)
               , CmmInt (toInteger i2) (wordWidth dflags)
               ]
    )
  | otherwise                           -- doubles are 1 word
  = runST (do
        arr <- newArray_ ((0::Int),0)
        writeArray arr 0 (fromRational r)
        arr' <- castDoubleToIntArray arr
        i <- readArray arr' 0
        return [ CmmInt (toInteger i) (wordWidth dflags) ]
    )

-- ---------------------------------------------------------------------------
-- Utils

wordShift :: DynFlags -> Int
wordShift dflags = widthInLog (wordWidth dflags)

commafy :: [SDoc] -> SDoc
commafy xs = hsep $ punctuate comma xs

-- Print in C hex format: 0x13fa
pprHexVal :: Integer -> Width -> SDoc
pprHexVal 0 _ = ptext (sLit "0x0")
pprHexVal w rep
  | w < 0     = parens (char '-' <> ptext (sLit "0x") <> go (-w) <> repsuffix rep)
  | otherwise = ptext (sLit "0x") <> go w <> repsuffix rep
  where
        -- type suffix for literals:
        -- Integer literals are unsigned in Cmm/C.  We explicitly cast to
        -- signed values for doing signed operations, but at all other
        -- times values are unsigned.  This also helps eliminate occasional
        -- warnings about integer overflow from gcc.

      repsuffix W64 = sdocWithDynFlags $ \dflags ->
               if cINT_SIZE       dflags == 8 then char 'U'
          else if cLONG_SIZE      dflags == 8 then ptext (sLit "UL")
          else if cLONG_LONG_SIZE dflags == 8 then ptext (sLit "ULL")
          else panic "pprHexVal: Can't find a 64-bit type"
      repsuffix _ = char 'U'

      go 0 = empty
      go w' = go q <> dig
           where
             (q,r) = w' `quotRem` 16
             dig | r < 10    = char (chr (fromInteger r + ord '0'))
                 | otherwise = char (chr (fromInteger r - 10 + ord 'a'))
<|MERGE_RESOLUTION|>--- conflicted
+++ resolved
@@ -234,7 +234,7 @@
 
     CmmUnsafeForeignCall target@(PrimTarget op) results args ->
         proto $$ fn_call
-        where
+      where
         cconv = CCallConv
         fn = pprCallishMachOp_for_C op
 
@@ -243,8 +243,8 @@
         hargs    = zip args arg_hints
 
         (proto, fn_call)
-        -- The mem primops carry an extra alignment arg, must drop it.
-        -- We could maybe emit an alignment directive using this info.
+          -- The mem primops carry an extra alignment arg, must drop it.
+          -- We could maybe emit an alignment directive using this info.
           -- We also need to cast mem primops to prevent conflicts with GCC
           -- builtins (see bug #5967).
           | op `elem` [MO_Memcpy, MO_Memset, MO_Memmove]
@@ -616,7 +616,7 @@
 
         MO_SF_Conv _from to -> parens (machRep_F_CType to)
         MO_FS_Conv _from to -> parens (machRep_S_CType to)
-
+        
         MO_S_MulMayOflo _ -> pprTrace "offending mop:"
                                 (ptext $ sLit "MO_S_MulMayOflo")
                                 (panic $ "PprC.pprMachOp_for_C: MO_S_MulMayOflo"
@@ -1026,20 +1026,11 @@
 te_Stmt :: CmmNode e x -> TE ()
 te_Stmt (CmmAssign r e)         = te_Reg r >> te_Expr e
 te_Stmt (CmmStore l r)          = te_Expr l >> te_Expr r
-<<<<<<< HEAD
-te_Stmt (CmmCall target rs es _) = do {
-                                     te_Target target;
-                                     mapM_ (te_temp.hintlessCmm) rs;
-                                     mapM_ (te_Expr.hintlessCmm) es
-                                   }
-te_Stmt (CmmCondBranch e _)     = te_Expr e
-=======
 te_Stmt (CmmUnsafeForeignCall target rs es)
   = do  te_Target target
         mapM_ te_temp rs
         mapM_ te_Expr es
 te_Stmt (CmmCondBranch e _ _)   = te_Expr e
->>>>>>> 96ce0b02
 te_Stmt (CmmSwitch e _)         = te_Expr e
 te_Stmt (CmmCall { cml_target = e }) = te_Expr e
 te_Stmt _                       = return ()
