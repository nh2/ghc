%
% (c) The GRASP/AQUA Project, Glasgow University, 1992-1998
%
\section[RnSource]{Main pass of renamer}

\begin{code}
{-# OPTIONS -fno-warn-tabs #-}
-- The above warning supression flag is a temporary kludge.
-- While working on this module you are encouraged to remove it and
-- detab the module (please do the detabbing in a separate patch). See
--     http://hackage.haskell.org/trac/ghc/wiki/Commentary/CodingStyle#TabsvsSpaces
-- for details

module RnTypes ( 
        -- Type related stuff
        rnHsType, rnLHsType, rnLHsTypes, rnContext,
        rnHsKind, rnLHsKind, rnLHsMaybeKind,
<<<<<<< HEAD
        rnHsSigType, rnLHsInstType, rnConDeclFields,
        rnIPName, rnHoleName,
=======
	rnHsSigType, rnLHsInstType, rnConDeclFields,
        newTyVarNameRn,
>>>>>>> a211fcf6

	-- Precence related stuff
	mkOpAppRn, mkNegAppRn, mkOpFormRn, mkConOpPatRn,
	checkPrecMatch, checkSectionPrec, warnUnusedForAlls,

	-- Splice related stuff
	rnSplice, checkTH,

        -- Binding related stuff
        bindSigTyVarsFV, bindHsTyVars, rnHsBndrSig,
        extractHsTyRdrTyVars, extractHsTysRdrTyVars,
        extractRdrKindSigVars, extractTyDefnKindVars, filterInScope
  ) where

import {-# SOURCE #-} RnExpr( rnLExpr )
#ifdef GHCI
import {-# SOURCE #-} TcSplice( runQuasiQuoteType )
#endif 	/* GHCI */

import DynFlags
import HsSyn
import RnHsDoc          ( rnLHsDoc, rnMbLHsDoc )
import RnEnv
import TcRnMonad
<<<<<<< HEAD
import IfaceEnv         ( newIPName, newHoleName )
=======
>>>>>>> a211fcf6
import RdrName
import PrelNames
import TysPrim          ( funTyConName )
import Name
import SrcLoc
import NameSet

import Util
import BasicTypes	( compareFixity, funTyFixity, negateFixity, 
			  Fixity(..), FixityDirection(..) )
import Outputable
import FastString
import Maybes
import Data.List        ( nub )
import Control.Monad	( unless, when )

#include "HsVersions.h"
\end{code}

These type renamers are in a separate module, rather than in (say) RnSource,
to break several loop.

%*********************************************************
%*							*
\subsection{Renaming types}
%*							*
%*********************************************************

\begin{code}
rnHsSigType :: SDoc -> LHsType RdrName -> RnM (LHsType Name, FreeVars)
	-- rnHsSigType is used for source-language type signatures,
	-- which use *implicit* universal quantification.
rnHsSigType doc_str ty = rnLHsType (TypeSigCtx doc_str) ty

rnLHsInstType :: SDoc -> LHsType RdrName -> RnM (LHsType Name, FreeVars)
-- Rename the type in an instance or standalone deriving decl
rnLHsInstType doc_str ty 
  = do { (ty', fvs) <- rnLHsType (GenericCtx doc_str) ty
       ; unless good_inst_ty (addErrAt (getLoc ty) (badInstTy ty))
       ; return (ty', fvs) }
  where
    good_inst_ty
      | Just (_, _, L _ cls, _) <- splitLHsInstDeclTy_maybe ty
      , isTcOcc (rdrNameOcc cls) = True
      | otherwise                = False

badInstTy :: LHsType RdrName -> SDoc
badInstTy ty = ptext (sLit "Malformed instance:") <+> ppr ty 
\end{code}

rnHsType is here because we call it from loadInstDecl, and I didn't
want a gratuitous knot.

\begin{code}
rnLHsTyKi  :: Bool --  True <=> renaming a type, False <=> a kind
           -> HsDocContext -> LHsType RdrName -> RnM (LHsType Name, FreeVars)
rnLHsTyKi isType doc (L loc ty)
  = setSrcSpan loc $ 
    do { (ty', fvs) <- rnHsTyKi isType doc ty
       ; return (L loc ty', fvs) }

rnLHsType  :: HsDocContext -> LHsType RdrName -> RnM (LHsType Name, FreeVars)
rnLHsType = rnLHsTyKi True

rnLHsKind  :: HsDocContext -> LHsKind RdrName -> RnM (LHsKind Name, FreeVars)
rnLHsKind = rnLHsTyKi False

rnLHsMaybeKind  :: HsDocContext -> Maybe (LHsKind RdrName)
                -> RnM (Maybe (LHsKind Name), FreeVars)
rnLHsMaybeKind _ Nothing 
  = return (Nothing, emptyFVs)
rnLHsMaybeKind doc (Just kind) 
  = do { (kind', fvs) <- rnLHsKind doc kind
       ; return (Just kind', fvs) }

rnHsType  :: HsDocContext -> HsType RdrName -> RnM (HsType Name, FreeVars)
rnHsType = rnHsTyKi True
rnHsKind  :: HsDocContext -> HsKind RdrName -> RnM (HsKind Name, FreeVars)
rnHsKind = rnHsTyKi False

rnHsTyKi :: Bool -> HsDocContext -> HsType RdrName -> RnM (HsType Name, FreeVars)

rnHsTyKi isType doc (HsForAllTy Implicit _ lctxt@(L _ ctxt) ty) 
  = ASSERT ( isType ) do
	-- Implicit quantifiction in source code (no kinds on tyvars)
	-- Given the signature  C => T  we universally quantify 
	-- over FV(T) \ {in-scope-tyvars} 
    rdr_env <- getLocalRdrEnv
    loc <- getSrcSpanM
    let
	(forall_kvs, forall_tvs) = filterInScope rdr_env $
                                   extractHsTysRdrTyVars (ty:ctxt)
           -- In for-all types we don't bring in scope
           -- kind variables mentioned in kind signatures
           -- (Well, not yet anyway....)
           --    f :: Int -> T (a::k)    -- Not allowed

           -- The filterInScope is to ensure that we don't quantify over
	   -- type variables that are in scope; when GlasgowExts is off,
	   -- there usually won't be any, except for class signatures:
	   --	class C a where { op :: a -> a }
	tyvar_bndrs = userHsTyVarBndrs loc forall_tvs

    rnForAll doc Implicit forall_kvs (mkHsQTvs tyvar_bndrs) lctxt ty

rnHsTyKi isType doc ty@(HsForAllTy Explicit forall_tyvars lctxt@(L _ ctxt) tau)
  = ASSERT ( isType ) do { 	-- Explicit quantification.
         -- Check that the forall'd tyvars are actually 
	 -- mentioned in the type, and produce a warning if not
         let (kvs, mentioned) = extractHsTysRdrTyVars (tau:ctxt)
             in_type_doc = ptext (sLit "In the type") <+> quotes (ppr ty)
       ; warnUnusedForAlls (in_type_doc $$ docOfHsDocContext doc) forall_tyvars mentioned

       ; rnForAll doc Explicit kvs forall_tyvars lctxt tau }

rnHsTyKi isType _ (HsTyVar rdr_name)
  = do { name <- rnTyVar isType rdr_name
       ; return (HsTyVar name, unitFV name) }

-- If we see (forall a . ty), without foralls on, the forall will give
-- a sensible error message, but we don't want to complain about the dot too
-- Hence the jiggery pokery with ty1
rnHsTyKi isType doc ty@(HsOpTy ty1 (wrapper, L loc op) ty2)
  = ASSERT ( isType ) setSrcSpan loc $ 
    do	{ ops_ok <- xoptM Opt_TypeOperators
	; op' <- if ops_ok
		 then rnTyVar isType op
		 else do { addErr (opTyErr op ty)
			 ; return (mkUnboundName op) }	-- Avoid double complaint
	; let l_op' = L loc op'
	; fix <- lookupTyFixityRn l_op'
	; (ty1', fvs1) <- rnLHsType doc ty1
	; (ty2', fvs2) <- rnLHsType doc ty2
	; res_ty <- mkHsOpTyRn (\t1 t2 -> HsOpTy t1 (wrapper, l_op') t2) 
                               op' fix ty1' ty2'
        ; return (res_ty, (fvs1 `plusFV` fvs2) `addOneFV` op') }

rnHsTyKi isType doc (HsParTy ty)
  = do { (ty', fvs) <- rnLHsTyKi isType doc ty
       ; return (HsParTy ty', fvs) }

rnHsTyKi isType doc (HsBangTy b ty)
  = ASSERT ( isType ) 
    do { (ty', fvs) <- rnLHsType doc ty
       ; return (HsBangTy b ty', fvs) }

rnHsTyKi isType doc (HsRecTy flds)
  = ASSERT ( isType ) 
    do { (flds', fvs) <- rnConDeclFields doc flds
       ; return (HsRecTy flds', fvs) }

rnHsTyKi isType doc (HsFunTy ty1 ty2)
  = do { (ty1', fvs1) <- rnLHsTyKi isType doc ty1
	-- Might find a for-all as the arg of a function type
       ; (ty2', fvs2) <- rnLHsTyKi isType doc ty2
	-- Or as the result.  This happens when reading Prelude.hi
	-- when we find return :: forall m. Monad m -> forall a. a -> m a

	-- Check for fixity rearrangements
       ; res_ty <- if isType
                   then mkHsOpTyRn HsFunTy funTyConName funTyFixity ty1' ty2'
                   else return (HsFunTy ty1' ty2')
       ; return (res_ty, fvs1 `plusFV` fvs2) }

rnHsTyKi isType doc listTy@(HsListTy ty)
  = do { data_kinds <- xoptM Opt_DataKinds
       ; unless (data_kinds || isType) (addErr (dataKindsErr listTy))
       ; (ty', fvs) <- rnLHsTyKi isType doc ty
       ; return (HsListTy ty', fvs) }

rnHsTyKi isType doc (HsKindSig ty k)
  = ASSERT ( isType ) 
    do { kind_sigs_ok <- xoptM Opt_KindSignatures
       ; unless kind_sigs_ok (badSigErr False doc ty)
       ; (ty', fvs1) <- rnLHsType doc ty
       ; (k', fvs2) <- rnLHsKind doc k
       ; return (HsKindSig ty' k', fvs1 `plusFV` fvs2) }

rnHsTyKi isType doc (HsPArrTy ty) 
  = ASSERT ( isType )
    do { (ty', fvs) <- rnLHsType doc ty
       ; return (HsPArrTy ty', fvs) }

-- Unboxed tuples are allowed to have poly-typed arguments.  These
-- sometimes crop up as a result of CPR worker-wrappering dictionaries.
rnHsTyKi isType doc tupleTy@(HsTupleTy tup_con tys)
  = do { data_kinds <- xoptM Opt_DataKinds
       ; unless (data_kinds || isType) (addErr (dataKindsErr tupleTy))
       ; (tys', fvs) <- mapFvRn (rnLHsTyKi isType doc) tys
       ; return (HsTupleTy tup_con tys', fvs) }

-- 1. Perhaps we should use a separate extension here?
-- 2. Check that the integer is positive?
rnHsTyKi isType _ tyLit@(HsTyLit t)
  = do { data_kinds <- xoptM Opt_DataKinds
       ; unless (data_kinds || isType) (addErr (dataKindsErr tyLit))
       ; return (HsTyLit t, emptyFVs) }

rnHsTyKi isType doc (HsAppTy ty1 ty2)
  = do { (ty1', fvs1) <- rnLHsTyKi isType doc ty1
       ; (ty2', fvs2) <- rnLHsTyKi isType doc ty2
       ; return (HsAppTy ty1' ty2', fvs1 `plusFV` fvs2) }

rnHsTyKi isType doc (HsIParamTy n ty)
  = ASSERT( isType )
    do { (ty', fvs) <- rnLHsType doc ty
       ; return (HsIParamTy n ty', fvs) }

rnHsTyKi isType doc (HsEqTy ty1 ty2) 
  = ASSERT( isType )
    do { (ty1', fvs1) <- rnLHsType doc ty1
       ; (ty2', fvs2) <- rnLHsType doc ty2
       ; return (HsEqTy ty1' ty2', fvs1 `plusFV` fvs2) }

rnHsTyKi isType _ (HsSpliceTy sp _ k)
  = ASSERT ( isType ) 
    do { (sp', fvs) <- rnSplice sp	-- ToDo: deal with fvs
       ; return (HsSpliceTy sp' fvs k, fvs) }

rnHsTyKi isType doc (HsDocTy ty haddock_doc) 
  = ASSERT ( isType )
    do { (ty', fvs) <- rnLHsType doc ty
       ; haddock_doc' <- rnLHsDoc haddock_doc
       ; return (HsDocTy ty' haddock_doc', fvs) }

#ifndef GHCI
rnHsTyKi _ _ ty@(HsQuasiQuoteTy _) = pprPanic "Can't do quasiquotation without GHCi" (ppr ty)
#else
rnHsTyKi isType doc (HsQuasiQuoteTy qq) 
  = ASSERT ( isType ) 
    do { ty <- runQuasiQuoteType qq
       ; rnHsType doc (unLoc ty) }
#endif

rnHsTyKi isType _ (HsCoreTy ty) 
  = ASSERT ( isType ) 
    return (HsCoreTy ty, emptyFVs)
    -- The emptyFVs probably isn't quite right 
    -- but I don't think it matters

rnHsTyKi _ _ (HsWrapTy {}) 
  = panic "rnHsTyKi"

rnHsTyKi isType doc (HsExplicitListTy k tys)
  = ASSERT( isType )
    do { (tys', fvs) <- rnLHsTypes doc tys
       ; return (HsExplicitListTy k tys', fvs) }

rnHsTyKi isType doc (HsExplicitTupleTy kis tys) 
  = ASSERT( isType )
    do { (tys', fvs) <- rnLHsTypes doc tys
       ; return (HsExplicitTupleTy kis tys', fvs) }

--------------
rnTyVar :: Bool -> RdrName -> RnM Name
rnTyVar is_type rdr_name
  | is_type   = lookupTypeOccRn rdr_name
  | otherwise = lookupKindOccRn rdr_name


--------------
rnLHsTypes :: HsDocContext -> [LHsType RdrName]
           -> RnM ([LHsType Name], FreeVars)
rnLHsTypes doc tys = mapFvRn (rnLHsType doc) tys
\end{code}


\begin{code}
rnForAll :: HsDocContext -> HsExplicitFlag 
         -> [RdrName]                -- Kind variables
         -> LHsTyVarBndrs RdrName   -- Type variables
	 -> LHsContext RdrName -> LHsType RdrName 
         -> RnM (HsType Name, FreeVars)

rnForAll doc exp kvs forall_tyvars ctxt ty
  | null kvs, null (hsQTvBndrs forall_tyvars), null (unLoc ctxt)
  = rnHsType doc (unLoc ty)
	-- One reason for this case is that a type like Int#
	-- starts off as (HsForAllTy Nothing [] Int), in case
	-- there is some quantification.  Now that we have quantified
	-- and discovered there are no type variables, it's nicer to turn
	-- it into plain Int.  If it were Int# instead of Int, we'd actually
	-- get an error, because the body of a genuine for-all is
	-- of kind *.

  | otherwise
  = bindHsTyVars doc Nothing kvs forall_tyvars $ \ new_tyvars ->
    do { (new_ctxt, fvs1) <- rnContext doc ctxt
       ; (new_ty, fvs2) <- rnLHsType doc ty
       ; return (HsForAllTy exp new_tyvars new_ctxt new_ty, fvs1 `plusFV` fvs2) }
	-- Retain the same implicit/explicit flag as before
	-- so that we can later print it correctly

---------------
bindSigTyVarsFV :: [Name]
		-> RnM (a, FreeVars)
	  	-> RnM (a, FreeVars)
-- Used just before renaming the defn of a function
-- with a separate type signature, to bring its tyvars into scope
-- With no -XScopedTypeVariables, this is a no-op
bindSigTyVarsFV tvs thing_inside
  = do	{ scoped_tyvars <- xoptM Opt_ScopedTypeVariables
	; if not scoped_tyvars then 
		thing_inside 
	  else
		bindLocalNamesFV tvs thing_inside }

---------------
bindHsTyVars :: HsDocContext 
             -> Maybe a                 -- Just _  => an associated type decl
             -> [RdrName]               -- Kind variables from scope
             -> LHsTyVarBndrs RdrName   -- Type variables
             -> (LHsTyVarBndrs Name -> RnM (b, FreeVars))
             -> RnM (b, FreeVars)
-- (a) Bring kind variables into scope 
--     both (i) passed in (kv_bndrs) and (ii) mentioned in the kinds of tv_bndrs
-- (b) Bring type variables into scope
bindHsTyVars doc mb_assoc kv_bndrs tv_bndrs thing_inside
  = do { rdr_env <- getLocalRdrEnv
       ; let tvs = hsQTvBndrs tv_bndrs
             kvs_from_tv_bndrs = [ kv | L _ (KindedTyVar _ kind) <- tvs
                                 , let (_, kvs) = extractHsTyRdrTyVars kind
                                 , kv <- kvs ]
             all_kvs = filterOut (`elemLocalRdrEnv` rdr_env) $
                       nub (kv_bndrs ++ kvs_from_tv_bndrs)
       ; poly_kind <- xoptM Opt_PolyKinds
       ; unless (poly_kind || null all_kvs) 
                (addErr (badKindBndrs doc all_kvs))
       ; loc <- getSrcSpanM
       ; kv_names <- mapM (newLocalBndrRn . L loc) all_kvs
       ; bindLocalNamesFV kv_names $ 
    do { let tv_names_w_loc = hsLTyVarLocNames tv_bndrs

    	     rn_tv_bndr :: LHsTyVarBndr RdrName -> RnM (LHsTyVarBndr Name, FreeVars)
    	     rn_tv_bndr (L loc (UserTyVar rdr)) 
    	       = do { nm <- newTyVarNameRn mb_assoc rdr_env loc rdr
    	            ; return (L loc (UserTyVar nm), emptyFVs) }
    	     rn_tv_bndr (L loc (KindedTyVar rdr kind)) 
    	       = do { sig_ok <- xoptM Opt_KindSignatures
                    ; unless sig_ok (badSigErr False doc kind)
                    ; nm <- newTyVarNameRn mb_assoc rdr_env loc rdr
    	            ; (kind', fvs) <- rnLHsKind doc kind
    	            ; return (L loc (KindedTyVar nm kind'), fvs) }

       -- Check for duplicate or shadowed tyvar bindrs
       ; checkDupRdrNames tv_names_w_loc
       ; when (isNothing mb_assoc) (checkShadowedRdrNames tv_names_w_loc)

       ; (tv_bndrs', fvs1) <- mapFvRn rn_tv_bndr tvs
       ; (res, fvs2) <- bindLocalNamesFV (map hsLTyVarName tv_bndrs') $
                        do { env <- getLocalRdrEnv
                           ; traceRn (text "bhtv" <+> (ppr tvs $$ ppr all_kvs $$ ppr env))
                           ; thing_inside (HsQTvs { hsq_tvs = tv_bndrs', hsq_kvs = kv_names }) }
       ; return (res, fvs1 `plusFV` fvs2) } }

newTyVarNameRn :: Maybe a -> LocalRdrEnv -> SrcSpan -> RdrName -> RnM Name
newTyVarNameRn mb_assoc rdr_env loc rdr
  | Just _ <- mb_assoc    -- Use the same Name as the parent class decl
  , Just n <- lookupLocalRdrEnv rdr_env rdr
  = return n   
  | otherwise 
  = newLocalBndrRn (L loc rdr)

--------------------------------
rnHsBndrSig :: HsDocContext
            -> HsWithBndrs (LHsType RdrName)
            -> (HsWithBndrs (LHsType Name) -> RnM (a, FreeVars))
            -> RnM (a, FreeVars)
rnHsBndrSig doc (HsWB { hswb_cts = ty@(L loc _) }) thing_inside
  = do { sig_ok <- xoptM Opt_ScopedTypeVariables
       ; unless sig_ok (badSigErr True doc ty)
       ; let (kv_bndrs, tv_bndrs) = extractHsTyRdrTyVars ty
       ; name_env <- getLocalRdrEnv
       ; tv_names <- newLocalBndrsRn [L loc tv | tv <- tv_bndrs
                                               , not (tv `elemLocalRdrEnv` name_env) ]
       ; kv_names <- newLocalBndrsRn [L loc kv | kv <- kv_bndrs
                                               , not (kv `elemLocalRdrEnv` name_env) ]
       ; bindLocalNamesFV kv_names $ 
         bindLocalNamesFV tv_names $ 
    do { (ty', fvs1) <- rnLHsType doc ty
       ; (res, fvs2) <- thing_inside (HsWB { hswb_cts = ty', hswb_kvs = kv_names, hswb_tvs = tv_names })
       ; return (res, fvs1 `plusFV` fvs2) } }

badKindBndrs :: HsDocContext -> [RdrName] -> SDoc
badKindBndrs doc kvs
  = vcat [ hang (ptext (sLit "Unexpected kind variable") <> plural kvs
                 <+> pprQuotedList kvs)
              2 (ptext (sLit "Perhaps you intended to use -XPolyKinds"))
         , docOfHsDocContext doc ]

badSigErr :: Bool -> HsDocContext -> LHsType RdrName -> TcM ()
badSigErr is_type doc (L loc ty)
  = setSrcSpan loc $ addErr $
    vcat [ hang (ptext (sLit "Illegal") <+> what 
                 <+> ptext (sLit "signature:") <+> quotes (ppr ty))
              2 (ptext (sLit "Perhaps you intended to use") <+> flag)
         , docOfHsDocContext doc ]
  where
    what | is_type   = ptext (sLit "type")
         | otherwise = ptext (sLit "kind")
    flag | is_type   = ptext (sLit "-XScopedTypeVariables")
         | otherwise = ptext (sLit "-XKindSignatures")
\end{code}

Note [Renaming associated types] 
~~~~~~~~~~~~~~~~~~~~~~~~~~~~~~~~
Check that the RHS of the decl mentions only type variables
bound on the LHS.  For example, this is not ok
   class C a b where
      type F a x :: *
   instance C (p,q) r where
      type F (p,q) x = (x, r)	-- BAD: mentions 'r'
c.f. Trac #5515

What makes it tricky is that the *kind* variable from the class *are*
in scope (Trac #5862):
    class Category (x :: k -> k -> *) where
      type Ob x :: k -> Constraint
      id :: Ob x a => x a a
      (.) :: (Ob x a, Ob x b, Ob x c) => x b c -> x a b -> x a c 
Here 'k' is in scope in the kind signature even though it's not 
explicitly mentioned on the LHS of the type Ob declaration.

We could force you to mention k explicitly, thus
    class Category (x :: k -> k -> *) where
      type Ob (x :: k -> k -> *) :: k -> Constraint
but it seems tiresome to do so.


%*********************************************************
%*							*
\subsection{Contexts and predicates}
%*							*
%*********************************************************

\begin{code}
rnConDeclFields :: HsDocContext -> [ConDeclField RdrName] 
                -> RnM ([ConDeclField Name], FreeVars)
rnConDeclFields doc fields = mapFvRn (rnField doc) fields

rnField :: HsDocContext -> ConDeclField RdrName -> RnM (ConDeclField Name, FreeVars)
rnField doc (ConDeclField name ty haddock_doc)
  = do { new_name <- lookupLocatedTopBndrRn name
       ; (new_ty, fvs) <- rnLHsType doc ty
       ; new_haddock_doc <- rnMbLHsDoc haddock_doc
       ; return (ConDeclField new_name new_ty new_haddock_doc, fvs) }

rnContext :: HsDocContext -> LHsContext RdrName -> RnM (LHsContext Name, FreeVars)
rnContext doc (L loc cxt) 
  = do { (cxt', fvs) <- rnLHsTypes doc cxt
       ; return (L loc cxt', fvs) }
\end{code}

\begin{code}
rnHoleName :: SrcSpan -> Maybe RdrName -> RnM Name
rnHoleName srcspan n = newHoleName srcspan (fmap rdrNameOcc n)
\end{code}


%************************************************************************
%*									*
	Fixities and precedence parsing
%*									*
%************************************************************************

@mkOpAppRn@ deals with operator fixities.  The argument expressions
are assumed to be already correctly arranged.  It needs the fixities
recorded in the OpApp nodes, because fixity info applies to the things
the programmer actually wrote, so you can't find it out from the Name.

Furthermore, the second argument is guaranteed not to be another
operator application.  Why? Because the parser parses all
operator appications left-associatively, EXCEPT negation, which
we need to handle specially.
Infix types are read in a *right-associative* way, so that
	a `op` b `op` c
is always read in as
	a `op` (b `op` c)

mkHsOpTyRn rearranges where necessary.  The two arguments
have already been renamed and rearranged.  It's made rather tiresome
by the presence of ->, which is a separate syntactic construct.

\begin{code}
---------------
-- Building (ty1 `op1` (ty21 `op2` ty22))
mkHsOpTyRn :: (LHsType Name -> LHsType Name -> HsType Name)
	   -> Name -> Fixity -> LHsType Name -> LHsType Name 
	   -> RnM (HsType Name)

mkHsOpTyRn mk1 pp_op1 fix1 ty1 (L loc2 (HsOpTy ty21 (w2, op2) ty22))
  = do  { fix2 <- lookupTyFixityRn op2
	; mk_hs_op_ty mk1 pp_op1 fix1 ty1 
		      (\t1 t2 -> HsOpTy t1 (w2, op2) t2)
		      (unLoc op2) fix2 ty21 ty22 loc2 }

mkHsOpTyRn mk1 pp_op1 fix1 ty1 (L loc2 (HsFunTy ty21 ty22))
  = mk_hs_op_ty mk1 pp_op1 fix1 ty1 
		HsFunTy funTyConName funTyFixity ty21 ty22 loc2

mkHsOpTyRn mk1 _ _ ty1 ty2 		-- Default case, no rearrangment
  = return (mk1 ty1 ty2)

---------------
mk_hs_op_ty :: (LHsType Name -> LHsType Name -> HsType Name)
	    -> Name -> Fixity -> LHsType Name
	    -> (LHsType Name -> LHsType Name -> HsType Name)
	    -> Name -> Fixity -> LHsType Name -> LHsType Name -> SrcSpan
	    -> RnM (HsType Name)
mk_hs_op_ty mk1 op1 fix1 ty1 
	    mk2 op2 fix2 ty21 ty22 loc2
  | nofix_error     = do { precParseErr (op1,fix1) (op2,fix2)
		         ; return (mk1 ty1 (L loc2 (mk2 ty21 ty22))) }
  | associate_right = return (mk1 ty1 (L loc2 (mk2 ty21 ty22)))
  | otherwise	    = do { -- Rearrange to ((ty1 `op1` ty21) `op2` ty22)
			   new_ty <- mkHsOpTyRn mk1 op1 fix1 ty1 ty21
			 ; return (mk2 (noLoc new_ty) ty22) }
  where
    (nofix_error, associate_right) = compareFixity fix1 fix2


---------------------------
mkOpAppRn :: LHsExpr Name			-- Left operand; already rearranged
	  -> LHsExpr Name -> Fixity 		-- Operator and fixity
	  -> LHsExpr Name			-- Right operand (not an OpApp, but might
						-- be a NegApp)
	  -> RnM (HsExpr Name)

-- (e11 `op1` e12) `op2` e2
mkOpAppRn e1@(L _ (OpApp e11 op1 fix1 e12)) op2 fix2 e2
  | nofix_error
  = do precParseErr (get_op op1,fix1) (get_op op2,fix2)
       return (OpApp e1 op2 fix2 e2)

  | associate_right = do
    new_e <- mkOpAppRn e12 op2 fix2 e2
    return (OpApp e11 op1 fix1 (L loc' new_e))
  where
    loc'= combineLocs e12 e2
    (nofix_error, associate_right) = compareFixity fix1 fix2

---------------------------
--	(- neg_arg) `op` e2
mkOpAppRn e1@(L _ (NegApp neg_arg neg_name)) op2 fix2 e2
  | nofix_error
  = do precParseErr (negateName,negateFixity) (get_op op2,fix2)
       return (OpApp e1 op2 fix2 e2)

  | associate_right 
  = do new_e <- mkOpAppRn neg_arg op2 fix2 e2
       return (NegApp (L loc' new_e) neg_name)
  where
    loc' = combineLocs neg_arg e2
    (nofix_error, associate_right) = compareFixity negateFixity fix2

---------------------------
--	e1 `op` - neg_arg
mkOpAppRn e1 op1 fix1 e2@(L _ (NegApp _ _))	-- NegApp can occur on the right
  | not associate_right			-- We *want* right association
  = do precParseErr (get_op op1, fix1) (negateName, negateFixity)
       return (OpApp e1 op1 fix1 e2)
  where
    (_, associate_right) = compareFixity fix1 negateFixity

---------------------------
--	Default case
mkOpAppRn e1 op fix e2 			-- Default case, no rearrangment
  = ASSERT2( right_op_ok fix (unLoc e2),
	     ppr e1 $$ text "---" $$ ppr op $$ text "---" $$ ppr fix $$ text "---" $$ ppr e2
    )
    return (OpApp e1 op fix e2)

----------------------------
get_op :: LHsExpr Name -> Name
get_op (L _ (HsVar n)) = n
get_op other           = pprPanic "get_op" (ppr other)

-- Parser left-associates everything, but 
-- derived instances may have correctly-associated things to
-- in the right operarand.  So we just check that the right operand is OK
right_op_ok :: Fixity -> HsExpr Name -> Bool
right_op_ok fix1 (OpApp _ _ fix2 _)
  = not error_please && associate_right
  where
    (error_please, associate_right) = compareFixity fix1 fix2
right_op_ok _ _
  = True

-- Parser initially makes negation bind more tightly than any other operator
-- And "deriving" code should respect this (use HsPar if not)
mkNegAppRn :: LHsExpr id -> SyntaxExpr id -> RnM (HsExpr id)
mkNegAppRn neg_arg neg_name
  = ASSERT( not_op_app (unLoc neg_arg) )
    return (NegApp neg_arg neg_name)

not_op_app :: HsExpr id -> Bool
not_op_app (OpApp _ _ _ _) = False
not_op_app _    	   = True

---------------------------
mkOpFormRn :: LHsCmdTop Name		-- Left operand; already rearranged
	  -> LHsExpr Name -> Fixity 	-- Operator and fixity
	  -> LHsCmdTop Name		-- Right operand (not an infix)
	  -> RnM (HsCmd Name)

-- (e11 `op1` e12) `op2` e2
mkOpFormRn a1@(L loc (HsCmdTop (L _ (HsArrForm op1 (Just fix1) [a11,a12])) _ _ _))
	op2 fix2 a2
  | nofix_error
  = do precParseErr (get_op op1,fix1) (get_op op2,fix2)
       return (HsArrForm op2 (Just fix2) [a1, a2])

  | associate_right
  = do new_c <- mkOpFormRn a12 op2 fix2 a2
       return (HsArrForm op1 (Just fix1)
	          [a11, L loc (HsCmdTop (L loc new_c) [] placeHolderType [])])
	-- TODO: locs are wrong
  where
    (nofix_error, associate_right) = compareFixity fix1 fix2

--	Default case
mkOpFormRn arg1 op fix arg2 			-- Default case, no rearrangment
  = return (HsArrForm op (Just fix) [arg1, arg2])


--------------------------------------
mkConOpPatRn :: Located Name -> Fixity -> LPat Name -> LPat Name
	     -> RnM (Pat Name)

mkConOpPatRn op2 fix2 p1@(L loc (ConPatIn op1 (InfixCon p11 p12))) p2
  = do	{ fix1 <- lookupFixityRn (unLoc op1)
	; let (nofix_error, associate_right) = compareFixity fix1 fix2

	; if nofix_error then do
		{ precParseErr (unLoc op1,fix1) (unLoc op2,fix2)
		; return (ConPatIn op2 (InfixCon p1 p2)) }

	  else if associate_right then do
		{ new_p <- mkConOpPatRn op2 fix2 p12 p2
		; return (ConPatIn op1 (InfixCon p11 (L loc new_p))) } -- XXX loc right?
	  else return (ConPatIn op2 (InfixCon p1 p2)) }

mkConOpPatRn op _ p1 p2 			-- Default case, no rearrangment
  = ASSERT( not_op_pat (unLoc p2) )
    return (ConPatIn op (InfixCon p1 p2))

not_op_pat :: Pat Name -> Bool
not_op_pat (ConPatIn _ (InfixCon _ _)) = False
not_op_pat _        	               = True

--------------------------------------
checkPrecMatch :: Name -> MatchGroup Name -> RnM ()
  -- Check precedence of a function binding written infix
  --   eg  a `op` b `C` c = ...
  -- See comments with rnExpr (OpApp ...) about "deriving"

checkPrecMatch op (MatchGroup ms _)	
  = mapM_ check ms			 	
  where
    check (L _ (Match (L l1 p1 : L l2 p2 :_) _ _))
      = setSrcSpan (combineSrcSpans l1 l2) $
        do checkPrec op p1 False
           checkPrec op p2 True

    check _ = return ()	
	-- This can happen.  Consider
	--	a `op` True = ...
	--	op          = ...
	-- The infix flag comes from the first binding of the group
	-- but the second eqn has no args (an error, but not discovered
	-- until the type checker).  So we don't want to crash on the
	-- second eqn.

checkPrec :: Name -> Pat Name -> Bool -> IOEnv (Env TcGblEnv TcLclEnv) ()
checkPrec op (ConPatIn op1 (InfixCon _ _)) right = do
    op_fix@(Fixity op_prec  op_dir) <- lookupFixityRn op
    op1_fix@(Fixity op1_prec op1_dir) <- lookupFixityRn (unLoc op1)
    let
	inf_ok = op1_prec > op_prec || 
	         (op1_prec == op_prec &&
		  (op1_dir == InfixR && op_dir == InfixR && right ||
		   op1_dir == InfixL && op_dir == InfixL && not right))

	info  = (op,        op_fix)
	info1 = (unLoc op1, op1_fix)
	(infol, infor) = if right then (info, info1) else (info1, info)
    unless inf_ok (precParseErr infol infor)

checkPrec _ _ _
  = return ()

-- Check precedence of (arg op) or (op arg) respectively
-- If arg is itself an operator application, then either
--   (a) its precedence must be higher than that of op
--   (b) its precedency & associativity must be the same as that of op
checkSectionPrec :: FixityDirection -> HsExpr RdrName
	-> LHsExpr Name -> LHsExpr Name -> RnM ()
checkSectionPrec direction section op arg
  = case unLoc arg of
	OpApp _ op fix _ -> go_for_it (get_op op) fix
	NegApp _ _	 -> go_for_it negateName  negateFixity
	_    		 -> return ()
  where
    op_name = get_op op
    go_for_it arg_op arg_fix@(Fixity arg_prec assoc) = do
          op_fix@(Fixity op_prec _) <- lookupFixityRn op_name
	  unless (op_prec < arg_prec
	          || (op_prec == arg_prec && direction == assoc))
		 (sectionPrecErr (op_name, op_fix) 	
				 (arg_op, arg_fix) section)
\end{code}

Precedence-related error messages

\begin{code}
precParseErr :: (Name, Fixity) -> (Name, Fixity) -> RnM ()
precParseErr op1@(n1,_) op2@(n2,_) 
  | isUnboundName n1 || isUnboundName n2
  = return ()	  -- Avoid error cascade
  | otherwise
  = addErr $ hang (ptext (sLit "Precedence parsing error"))
      4 (hsep [ptext (sLit "cannot mix"), ppr_opfix op1, ptext (sLit "and"), 
	       ppr_opfix op2,
	       ptext (sLit "in the same infix expression")])

sectionPrecErr :: (Name, Fixity) -> (Name, Fixity) -> HsExpr RdrName -> RnM ()
sectionPrecErr op@(n1,_) arg_op@(n2,_) section
  | isUnboundName n1 || isUnboundName n2
  = return ()	  -- Avoid error cascade
  | otherwise
  = addErr $ vcat [ptext (sLit "The operator") <+> ppr_opfix op <+> ptext (sLit "of a section"),
	 nest 4 (sep [ptext (sLit "must have lower precedence than that of the operand,"),
	      	      nest 2 (ptext (sLit "namely") <+> ppr_opfix arg_op)]),
	 nest 4 (ptext (sLit "in the section:") <+> quotes (ppr section))]

ppr_opfix :: (Name, Fixity) -> SDoc
ppr_opfix (op, fixity) = pp_op <+> brackets (ppr fixity)
   where
     pp_op | op == negateName = ptext (sLit "prefix `-'")
     	   | otherwise        = quotes (ppr op)
\end{code}

%*********************************************************
%*							*
\subsection{Errors}
%*							*
%*********************************************************

\begin{code}
warnUnusedForAlls :: SDoc -> LHsTyVarBndrs RdrName -> [RdrName] -> TcM ()
warnUnusedForAlls in_doc bound mentioned_rdrs
  = ifWOptM Opt_WarnUnusedMatches $
    mapM_ add_warn bound_but_not_used
  where
    bound_names        = hsLTyVarLocNames bound
    bound_but_not_used = filterOut ((`elem` mentioned_rdrs) . unLoc) bound_names

    add_warn (L loc tv) 
      = addWarnAt loc $
        vcat [ ptext (sLit "Unused quantified type variable") <+> quotes (ppr tv)
             , in_doc ]

opTyErr :: RdrName -> HsType RdrName -> SDoc
opTyErr op ty@(HsOpTy ty1 _ _)
  = hang (ptext (sLit "Illegal operator") <+> quotes (ppr op) <+> ptext (sLit "in type") <+> quotes (ppr ty))
	 2 extra
  where
    extra | op == dot_tv_RDR && forall_head ty1
	  = perhapsForallMsg
	  | otherwise 
	  = ptext (sLit "Use -XTypeOperators to allow operators in types")

    forall_head (L _ (HsTyVar tv))   = tv == forall_tv_RDR
    forall_head (L _ (HsAppTy ty _)) = forall_head ty
    forall_head _other		     = False
opTyErr _ ty = pprPanic "opTyErr: Not an op" (ppr ty)
\end{code}

%*********************************************************
%*							*
		Splices
%*							*
%*********************************************************

Note [Splices]
~~~~~~~~~~~~~~
Consider
	f = ...
	h = ...$(thing "f")...

The splice can expand into literally anything, so when we do dependency
analysis we must assume that it might mention 'f'.  So we simply treat
all locally-defined names as mentioned by any splice.  This is terribly
brutal, but I don't see what else to do.  For example, it'll mean
that every locally-defined thing will appear to be used, so no unused-binding
warnings.  But if we miss the dependency, then we might typecheck 'h' before 'f',
and that will crash the type checker because 'f' isn't in scope.

Currently, I'm not treating a splice as also mentioning every import,
which is a bit inconsistent -- but there are a lot of them.  We might
thereby get some bogus unused-import warnings, but we won't crash the
type checker.  Not very satisfactory really.

\begin{code}
rnSplice :: HsSplice RdrName -> RnM (HsSplice Name, FreeVars)
rnSplice (HsSplice n expr)
  = do	{ checkTH expr "splice"
	; loc  <- getSrcSpanM
	; n' <- newLocalBndrRn (L loc n)
	; (expr', fvs) <- rnLExpr expr

	-- Ugh!  See Note [Splices] above
	; lcl_rdr <- getLocalRdrEnv
	; gbl_rdr <- getGlobalRdrEnv
	; let gbl_names = mkNameSet [gre_name gre | gre <- globalRdrEnvElts gbl_rdr, 
						    isLocalGRE gre]
	      lcl_names = mkNameSet (localRdrEnvElts lcl_rdr)

	; return (HsSplice n' expr', fvs `plusFV` lcl_names `plusFV` gbl_names) }

checkTH :: Outputable a => a -> String -> RnM ()
#ifdef GHCI 
checkTH _ _ = return ()	-- OK
#else
checkTH e what 	-- Raise an error in a stage-1 compiler
  = addErr (vcat [ptext (sLit "Template Haskell") <+> text what <+>  
	          ptext (sLit "requires GHC with interpreter support"),
                  ptext (sLit "Perhaps you are using a stage-1 compiler?"),
	          nest 2 (ppr e)])
#endif   
\end{code}

%************************************************************************
%*                                                                      *
      Finding the free type variables of a (HsType RdrName)
%*                                                                    *
%************************************************************************


Note [Kind and type-variable binders]
~~~~~~~~~~~~~~~~~~~~~~~~~~~~~~~~~~~~~
In a type signature we may implicitly bind type varaible and, more
recently, kind variables.  For example:
  *   f :: a -> a
      f = ...
    Here we need to find the free type variables of (a -> a),
    so that we know what to quantify

  *   class C (a :: k) where ...
    This binds 'k' in ..., as well as 'a'

  *   f (x :: a -> [a]) = ....
    Here we bind 'a' in ....

  *   f (x :: T a -> T (b :: k)) = ...
    Here we bind both 'a' and the kind variable 'k'

  *   type instance F (T (a :: Maybe k)) = ...a...k...
    Here we want to constrain the kind of 'a', and bind 'k'.

In general we want to walk over a type, and find 
  * Its free type variables
  * The free kind variables of any kind signatures in the type

Hence we returns a pair (kind-vars, type vars)
See also Note [HsBSig binder lists] in HsTypes

\begin{code}
type FreeKiTyVars = ([RdrName], [RdrName])

filterInScope :: LocalRdrEnv -> FreeKiTyVars -> FreeKiTyVars
filterInScope rdr_env (kvs, tvs) 
  = (filterOut in_scope kvs, filterOut in_scope tvs)
  where
    in_scope tv = tv `elemLocalRdrEnv` rdr_env

extractHsTyRdrTyVars :: LHsType RdrName -> FreeKiTyVars
-- extractHsTyRdrNames finds the free (kind, type) variables of a HsType
--                        or the free (sort, kind) variables of a HsKind
-- It's used when making the for-alls explicit.
-- See Note [Kind and type-variable binders]
extractHsTyRdrTyVars ty 
  = case extract_lty ty ([],[]) of
     (kvs, tvs) -> (nub kvs, nub tvs)

extractHsTysRdrTyVars :: [LHsType RdrName] -> FreeKiTyVars
-- See Note [Kind and type-variable binders]
extractHsTysRdrTyVars ty 
  = case extract_ltys ty ([],[]) of
     (kvs, tvs) -> (nub kvs, nub tvs)

extractRdrKindSigVars :: Maybe (LHsKind RdrName) -> [RdrName]
extractRdrKindSigVars Nothing = []
extractRdrKindSigVars (Just k) = nub (fst (extract_lkind k ([],[])))

extractTyDefnKindVars :: HsTyDefn RdrName -> [RdrName]
-- Get the scoped kind variables mentioned free in the constructor decls
-- Eg    data T a = T1 (S (a :: k) | forall (b::k). T2 (S b)
-- Here k should scope over the whole definition
extractTyDefnKindVars (TySynonym { td_synRhs = ty}) 
  = fst (extractHsTyRdrTyVars ty)
extractTyDefnKindVars (TyData { td_ctxt = ctxt, td_kindSig = ksig
                              , td_cons = cons, td_derivs = derivs })
  = fst $ extract_lctxt ctxt $
          extract_mb extract_lkind ksig $
          extract_mb extract_ltys derivs $
          foldr (extract_con . unLoc) ([],[]) cons
  where
    extract_con (ConDecl { con_res = ResTyGADT {} }) acc = acc
    extract_con (ConDecl { con_res = ResTyH98, con_qvars = qvs
                         , con_cxt = ctxt, con_details = details }) acc
      = extract_hs_tv_bndrs qvs acc $
        extract_lctxt ctxt $
        extract_ltys (hsConDeclArgTys details) ([],[])


extract_lctxt :: LHsContext RdrName -> FreeKiTyVars -> FreeKiTyVars
extract_lctxt ctxt = extract_ltys (unLoc ctxt)

extract_ltys :: [LHsType RdrName] -> FreeKiTyVars -> FreeKiTyVars
extract_ltys tys acc = foldr extract_lty acc tys

extract_mb :: (a -> FreeKiTyVars -> FreeKiTyVars) -> Maybe a -> FreeKiTyVars -> FreeKiTyVars
extract_mb _ Nothing  acc = acc
extract_mb f (Just x) acc = f x acc

extract_lkind :: LHsType RdrName -> FreeKiTyVars -> FreeKiTyVars
extract_lkind kind (acc_kvs, acc_tvs) = case extract_lty kind ([], acc_kvs) of
                                          (_, res_kvs) -> (res_kvs, acc_tvs)
                                        -- Kinds shouldn't have sort signatures!

extract_lty :: LHsType RdrName -> FreeKiTyVars -> FreeKiTyVars
extract_lty (L _ ty) acc
  = case ty of
      HsTyVar tv                -> extract_tv tv acc
      HsBangTy _ ty             -> extract_lty ty acc
      HsRecTy flds              -> foldr (extract_lty . cd_fld_type) acc flds
      HsAppTy ty1 ty2           -> extract_lty ty1 (extract_lty ty2 acc)
      HsListTy ty               -> extract_lty ty acc
      HsPArrTy ty               -> extract_lty ty acc
      HsTupleTy _ tys           -> extract_ltys tys acc
      HsFunTy ty1 ty2           -> extract_lty ty1 (extract_lty ty2 acc)
      HsIParamTy _ ty           -> extract_lty ty acc
      HsEqTy ty1 ty2            -> extract_lty ty1 (extract_lty ty2 acc)
      HsOpTy ty1 (_, (L _ tv)) ty2 -> extract_tv tv (extract_lty ty1 (extract_lty ty2 acc))
      HsParTy ty                -> extract_lty ty acc
      HsCoreTy {}               -> acc  -- The type is closed
      HsQuasiQuoteTy {}         -> acc  -- Quasi quotes mention no type variables
      HsSpliceTy {}             -> acc  -- Type splices mention no type variables
      HsDocTy ty _              -> extract_lty ty acc
      HsExplicitListTy _ tys    -> extract_ltys tys acc
      HsExplicitTupleTy _ tys   -> extract_ltys tys acc
      HsTyLit _                 -> acc
      HsWrapTy _ _              -> panic "extract_lty"
      HsKindSig ty ki           -> extract_lty ty (extract_lkind ki acc)
      HsForAllTy _ tvs cx ty    -> extract_hs_tv_bndrs tvs acc $
                                   extract_lctxt cx   $
                                   extract_lty ty ([],[])

extract_hs_tv_bndrs :: LHsTyVarBndrs RdrName -> FreeKiTyVars
                    -> FreeKiTyVars -> FreeKiTyVars
extract_hs_tv_bndrs (HsQTvs { hsq_tvs = tvs }) 
                    acc@(acc_kvs, acc_tvs)   -- Note accumulator comes first
                    (body_kvs, body_tvs)
  | null tvs
  = (body_kvs ++ acc_kvs, body_tvs ++ acc_tvs)
  | otherwise
  = (outer_kvs ++ body_kvs,
     outer_tvs ++ filterOut (`elem` local_tvs) body_tvs)
  where
    local_tvs = map hsLTyVarName tvs
        -- Currently we don't have a syntax to explicitly bind 
        -- kind variables, so these are all type variables

    (outer_kvs, outer_tvs) = foldr extract_lkind acc [k | L _ (KindedTyVar _ k) <- tvs]

extract_tv :: RdrName -> FreeKiTyVars -> FreeKiTyVars
extract_tv tv acc
  | isRdrTyVar tv = case acc of (kvs,tvs) -> (kvs, tv : tvs)
  | otherwise     = acc
\end{code}<|MERGE_RESOLUTION|>--- conflicted
+++ resolved
@@ -15,13 +15,8 @@
         -- Type related stuff
         rnHsType, rnLHsType, rnLHsTypes, rnContext,
         rnHsKind, rnLHsKind, rnLHsMaybeKind,
-<<<<<<< HEAD
-        rnHsSigType, rnLHsInstType, rnConDeclFields,
-        rnIPName, rnHoleName,
-=======
 	rnHsSigType, rnLHsInstType, rnConDeclFields,
         newTyVarNameRn,
->>>>>>> a211fcf6
 
 	-- Precence related stuff
 	mkOpAppRn, mkNegAppRn, mkOpFormRn, mkConOpPatRn,
@@ -46,10 +41,6 @@
 import RnHsDoc          ( rnLHsDoc, rnMbLHsDoc )
 import RnEnv
 import TcRnMonad
-<<<<<<< HEAD
-import IfaceEnv         ( newIPName, newHoleName )
-=======
->>>>>>> a211fcf6
 import RdrName
 import PrelNames
 import TysPrim          ( funTyConName )
