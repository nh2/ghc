--- conflicted
+++ resolved
@@ -1055,13 +1055,9 @@
    put_ bh IfaceTransCo        = putByte bh 4
    put_ bh IfaceInstCo         = putByte bh 5
    put_ bh (IfaceNthCo d)      = do { putByte bh 6; put_ bh d }
-<<<<<<< HEAD
+   put_ bh (IfaceLRCo lr)      = do { putByte bh 7; put_ bh lr }
    put_ bh (IfaceCoAxRule c)   = do { putByte bh 8; put_ bh c }
- 
-=======
-   put_ bh (IfaceLRCo lr)      = do { putByte bh 7; put_ bh lr }
-
->>>>>>> 6e3e64ae
+
    get bh = do
         h <- getByte bh
         case h of
@@ -1072,13 +1068,9 @@
           4 -> return IfaceTransCo
           5 -> return IfaceInstCo
           6 -> do { d <- get bh; return (IfaceNthCo d) }
-<<<<<<< HEAD
+          7 -> do { lr <- get bh; return (IfaceLRCo lr) }
           8 -> do { c <- get bh; return (IfaceCoAxRule c) }
-=======
-          7 -> do { lr <- get bh; return (IfaceLRCo lr) }
->>>>>>> 6e3e64ae
           _ -> panic ("get IfaceCoCon " ++ show h)
-
 
 -------------------------------------------------------------------------
 --              IfaceExpr and friends
