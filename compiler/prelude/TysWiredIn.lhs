--- conflicted
+++ resolved
@@ -167,12 +167,8 @@
 	      , parrTyCon
               , eqTyCon
               , typeNatKindCon
-<<<<<<< HEAD
-              , typeStringKindCon
+              , typeSymbolKindCon
               , nat1TyCon
-=======
-              , typeSymbolKindCon
->>>>>>> 20b98f35
     	      ]
            ++ (case cIntegerLibraryType of
                IntegerGMP -> [integerTyCon]
@@ -887,7 +883,7 @@
                      (fsLit "Succ") succDataConKey succDataCon
 
 nat1TyCon :: TyCon
-nat1TyCon = pcTyCon True Recursive nat1TyConName
+nat1TyCon = pcTyCon True Recursive True nat1TyConName
                     (Just (CType Nothing (fsLit "Nat1")))
                     [] [zeroDataCon, succDataCon]
 
