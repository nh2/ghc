--- conflicted
+++ resolved
@@ -161,12 +161,8 @@
               , eqTyCon
               , typeNatKindCon
               , typeSymbolKindCon
-<<<<<<< HEAD
               , nat1TyCon
     	      ]
-=======
-              ]
->>>>>>> 47556a8e
            ++ (case cIntegerLibraryType of
                IntegerGMP -> [integerTyCon]
                _ -> [])
