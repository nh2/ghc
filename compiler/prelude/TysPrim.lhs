--- conflicted
+++ resolved
@@ -157,11 +157,7 @@
 		  (ATyCon tycon)	-- Relevant TyCon
 		  UserSyntax		-- None are built-in syntax
 
-<<<<<<< HEAD
-charPrimTyConName, intPrimTyConName, int32PrimTyConName, int64PrimTyConName, wordPrimTyConName, word32PrimTyConName, word64PrimTyConName, addrPrimTyConName, floatPrimTyConName, doublePrimTyConName, statePrimTyConName, realWorldTyConName, arrayPrimTyConName, arrayArrayPrimTyConName, byteArrayPrimTyConName, mutableArrayPrimTyConName, mutableByteArrayPrimTyConName, mutableArrayArrayPrimTyConName, mutVarPrimTyConName, mVarPrimTyConName, tVarPrimTyConName, stablePtrPrimTyConName, stableNamePrimTyConName, bcoPrimTyConName, weakPrimTyConName, threadIdPrimTyConName, sContPrimTyConName, eqPrimTyConName :: Name
-=======
-charPrimTyConName, intPrimTyConName, int32PrimTyConName, int64PrimTyConName, wordPrimTyConName, word32PrimTyConName, word64PrimTyConName, addrPrimTyConName, floatPrimTyConName, doublePrimTyConName, statePrimTyConName, realWorldTyConName, arrayPrimTyConName, arrayArrayPrimTyConName, byteArrayPrimTyConName, mutableArrayPrimTyConName, mutableByteArrayPrimTyConName, mutableArrayArrayPrimTyConName, mutVarPrimTyConName, mVarPrimTyConName, tVarPrimTyConName, stablePtrPrimTyConName, stableNamePrimTyConName, bcoPrimTyConName, weakPrimTyConName, threadIdPrimTyConName, eqPrimTyConName, floatX4PrimTyConName, doubleX2PrimTyConName, int32X4PrimTyConName, int64X2PrimTyConName :: Name
->>>>>>> 96ce0b02
+charPrimTyConName, intPrimTyConName, int32PrimTyConName, int64PrimTyConName, wordPrimTyConName, word32PrimTyConName, word64PrimTyConName, addrPrimTyConName, floatPrimTyConName, doublePrimTyConName, statePrimTyConName, realWorldTyConName, arrayPrimTyConName, arrayArrayPrimTyConName, byteArrayPrimTyConName, mutableArrayPrimTyConName, mutableByteArrayPrimTyConName, mutableArrayArrayPrimTyConName, mutVarPrimTyConName, mVarPrimTyConName, tVarPrimTyConName, stablePtrPrimTyConName, stableNamePrimTyConName, bcoPrimTyConName, weakPrimTyConName, threadIdPrimTyConName, sContPrimTyConName, eqPrimTyConName, floatX4PrimTyConName, doubleX2PrimTyConName, int32X4PrimTyConName, int64X2PrimTyConName :: Name
 charPrimTyConName    	      = mkPrimTc (fsLit "Char#") charPrimTyConKey charPrimTyCon
 intPrimTyConName     	      = mkPrimTc (fsLit "Int#") intPrimTyConKey  intPrimTyCon
 int32PrimTyConName	      = mkPrimTc (fsLit "Int32#") int32PrimTyConKey int32PrimTyCon
@@ -189,14 +185,11 @@
 bcoPrimTyConName 	      = mkPrimTc (fsLit "BCO#") bcoPrimTyConKey bcoPrimTyCon
 weakPrimTyConName  	      = mkPrimTc (fsLit "Weak#") weakPrimTyConKey weakPrimTyCon
 threadIdPrimTyConName  	      = mkPrimTc (fsLit "ThreadId#") threadIdPrimTyConKey threadIdPrimTyCon
-<<<<<<< HEAD
 sContPrimTyConName            = mkPrimTc (fsLit "SCont#") sContPrimTyConKey sContPrimTyCon
-=======
 floatX4PrimTyConName          = mkPrimTc (fsLit "FloatX4#") floatX4PrimTyConKey floatX4PrimTyCon
 doubleX2PrimTyConName         = mkPrimTc (fsLit "DoubleX2#") doubleX2PrimTyConKey doubleX2PrimTyCon
 int32X4PrimTyConName          = mkPrimTc (fsLit "Int32X4#") int32X4PrimTyConKey int32X4PrimTyCon
 int64X2PrimTyConName          = mkPrimTc (fsLit "Int64X2#") int64X2PrimTyConKey int64X2PrimTyCon
->>>>>>> 96ce0b02
 \end{code}
 
 %************************************************************************
@@ -361,7 +354,7 @@
 -- | See "Type#kind_subtyping" for details of the distinction between these 'Kind's
 anyKind, liftedTypeKind, unliftedTypeKind, openTypeKind, constraintKind, superKind :: Kind
 
-superKind        = kindTyConType superKindTyCon 
+superKind        = kindTyConType superKindTyCon
 anyKind          = kindTyConType anyKindTyCon  -- See Note [Any kinds]
 liftedTypeKind   = kindTyConType liftedTypeKindTyCon
 unliftedTypeKind = kindTyConType unliftedTypeKindTyCon
@@ -756,10 +749,10 @@
 
 {-   Can't do this yet without messing up kind proxies
 anyTyCon :: TyCon
-anyTyCon = mkSynTyCon anyTyConName kind [kKiVar] 
+anyTyCon = mkSynTyCon anyTyConName kind [kKiVar]
                       syn_rhs
                       NoParentTyCon
-  where 
+  where
     kind = ForAllTy kKiVar (mkTyVarTy kKiVar)
     syn_rhs = SynFamilyTyCon { synf_open = False, synf_injective = True }
                   -- NB Closed, injective
