--- conflicted
+++ resolved
@@ -1459,8 +1459,7 @@
 rep1TyConKey = mkPreludeTyConUnique 156
 
 -- Type-level naturals
-<<<<<<< HEAD
-typeNatKindConNameKey, typeStringKindConNameKey,
+typeNatKindConNameKey, typeSymbolKindConNameKey,
   typeNatLeqTyFamNameKey,
   typeNatAddTyFamNameKey,
   typeNatMulTyFamNameKey,
@@ -1468,7 +1467,7 @@
   typeNatSubTyFamNameKey
   :: Unique
 typeNatKindConNameKey     = mkPreludeTyConUnique 160
-typeStringKindConNameKey  = mkPreludeTyConUnique 161
+typeSymbolKindConNameKey  = mkPreludeTyConUnique 161
 typeNatLeqTyFamNameKey    = mkPreludeTyConUnique 162
 typeNatAddTyFamNameKey    = mkPreludeTyConUnique 163
 typeNatMulTyFamNameKey    = mkPreludeTyConUnique 164
@@ -1478,16 +1477,6 @@
 nat1TyConKey, fromNat1TyFamNameKey :: Unique
 nat1TyConKey              = mkPreludeTyConUnique 167
 fromNat1TyFamNameKey      = mkPreludeTyConUnique 168
-=======
-typeNatKindConNameKey, typeSymbolKindConNameKey,
-  typeNatAddTyFamNameKey, typeNatMulTyFamNameKey, typeNatExpTyFamNameKey
-  :: Unique
-typeNatKindConNameKey     = mkPreludeTyConUnique 160
-typeSymbolKindConNameKey  = mkPreludeTyConUnique 161
-typeNatAddTyFamNameKey    = mkPreludeTyConUnique 162
-typeNatMulTyFamNameKey    = mkPreludeTyConUnique 163
-typeNatExpTyFamNameKey    = mkPreludeTyConUnique 164
->>>>>>> 20b98f35
 
 -- SIMD vector types (Unique keys)
 floatX4PrimTyConKey, doubleX2PrimTyConKey, int32X4PrimTyConKey,
