--- conflicted
+++ resolved
@@ -1089,19 +1089,10 @@
 isStringClassName   = clsQual dATA_STRING (fsLit "IsString") isStringClassKey
 
 -- Type-level naturals
-<<<<<<< HEAD
-typeNatKindConName, typeStringKindConName,
-  singIClassName, typeNatLeqTyFamName,
+singIClassName, typeNatLeqTyFamName,
   typeNatAddTyFamName, typeNatMulTyFamName, typeNatExpTyFamName,
   typeNatSubTyFamName
   :: Name
-typeNatKindConName    = tcQual gHC_TYPELITS (fsLit "Nat")  typeNatKindConNameKey
-typeStringKindConName = tcQual gHC_TYPELITS (fsLit "Symbol")
-                                                        typeStringKindConNameKey
-=======
-singIClassName, typeNatLeqClassName,
-  typeNatAddTyFamName, typeNatMulTyFamName, typeNatExpTyFamName :: Name
->>>>>>> 8366792e
 singIClassName      = clsQual gHC_TYPELITS (fsLit "SingI") singIClassNameKey
 typeNatLeqTyFamName = clsQual gHC_TYPELITS (fsLit "<=?") typeNatLeqTyFamNameKey
 typeNatAddTyFamName = tcQual  gHC_TYPELITS (fsLit "+")   typeNatAddTyFamNameKey
