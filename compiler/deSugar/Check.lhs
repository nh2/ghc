%
% (c) The University of Glasgow 2006
% (c) The GRASP/AQUA Project, Glasgow University, 1997-1998
%
% Author: Juan J. Quintela    <quintela@krilin.dc.fi.udc.es>

\begin{code}
{-# OPTIONS -fno-warn-incomplete-patterns #-}
-- The above warning supression flag is a temporary kludge.
-- While working on this module you are encouraged to remove it and fix
-- any warnings in the module. See
--     http://hackage.haskell.org/trac/ghc/wiki/Commentary/CodingStyle#Warnings
-- for details

module Check ( check , ExhaustivePat ) where

#include "HsVersions.h"

import HsSyn		
import TcHsSyn
import DsUtils
import MatchLit
import Id
import DataCon
import Name
import TysWiredIn
import PrelNames
import TyCon
import Type
import Unify( dataConCannotMatch )
import SrcLoc
import UniqSet
import Util
import Outputable
import FastString
\end{code}

This module performs checks about if one list of equations are:
\begin{itemize}
\item Overlapped
\item Non exhaustive
\end{itemize}
To discover that we go through the list of equations in a tree-like fashion.

If you like theory, a similar algorithm is described in:
\begin{quotation}
	{\em Two Techniques for Compiling Lazy Pattern Matching},
	Luc Maranguet,
	INRIA Rocquencourt (RR-2385, 1994)
\end{quotation}
The algorithm is based on the first technique, but there are some differences:
\begin{itemize}
\item We don't generate code
\item We have constructors and literals (not only literals as in the 
	  article)
\item We don't use directions, we must select the columns from 
	  left-to-right
\end{itemize}
(By the way the second technique is really similar to the one used in 
 @Match.lhs@ to generate code)

This function takes the equations of a pattern and returns:
\begin{itemize}
\item The patterns that are not recognized
\item The equations that are not overlapped
\end{itemize}
It simplify the patterns and then call @check'@ (the same semantics), and it 
needs to reconstruct the patterns again ....

The problem appear with things like:
\begin{verbatim}
  f [x,y]   = ....
  f (x:xs)  = .....
\end{verbatim}
We want to put the two patterns with the same syntax, (prefix form) and 
then all the constructors are equal:
\begin{verbatim}
  f (: x (: y []))   = ....
  f (: x xs)         = .....
\end{verbatim}
(more about that in @tidy_eqns@)

We would prefer to have a @WarningPat@ of type @String@, but Strings and the 
Pretty Printer are not friends.

We use @InPat@ in @WarningPat@ instead of @OutPat@
because we need to print the 
warning messages in the same way they are introduced, i.e. if the user 
wrote:
\begin{verbatim}
	f [x,y] = ..
\end{verbatim}
He don't want a warning message written:
\begin{verbatim}
        f (: x (: y [])) ........
\end{verbatim}
Then we need to use InPats.
\begin{quotation}
     Juan Quintela 5 JUL 1998\\
	  User-friendliness and compiler writers are no friends.
\end{quotation}

\begin{code}
type WarningPat = InPat Name
type ExhaustivePat = ([WarningPat], [(Name, [HsLit])])
type EqnNo  = Int
type EqnSet = UniqSet EqnNo


check :: [EquationInfo] -> ([ExhaustivePat], [EquationInfo])
  -- Second result is the shadowed equations
  -- if there are view patterns, just give up - don't know what the function is
check qs = pprTrace "check" (ppr tidy_qs) $
           (untidy_warns, shadowed_eqns)
      where
        tidy_qs = map tidy_eqn qs
	(warns, used_nos) = check' ([1..] `zip` tidy_qs)
	untidy_warns = map untidy_exhaustive warns 
	shadowed_eqns = [eqn | (eqn,i) <- qs `zip` [1..], 
				not (i `elementOfUniqSet` used_nos)]

untidy_exhaustive :: ExhaustivePat -> ExhaustivePat
untidy_exhaustive ([pat], messages) = 
		  ([untidy_no_pars pat], map untidy_message messages)
untidy_exhaustive (pats, messages) = 
		  (map untidy_pars pats, map untidy_message messages)

untidy_message :: (Name, [HsLit]) -> (Name, [HsLit])
untidy_message (string, lits) = (string, map untidy_lit lits)
\end{code}

The function @untidy@ does the reverse work of the @tidy_pat@ funcion.

\begin{code}

type NeedPars = Bool 

untidy_no_pars :: WarningPat -> WarningPat
untidy_no_pars p = untidy False p

untidy_pars :: WarningPat -> WarningPat
untidy_pars p = untidy True p

untidy :: NeedPars -> WarningPat -> WarningPat
untidy b (L loc p) = L loc (untidy' b p)
  where
    untidy' _ p@(WildPat _)          = p
    untidy' _ p@(VarPat _)           = p
    untidy' _ (LitPat lit)           = LitPat (untidy_lit lit)
    untidy' _ p@(ConPatIn _ (PrefixCon [])) = p
    untidy' b (ConPatIn name ps)     = pars b (L loc (ConPatIn name (untidy_con ps)))
    untidy' _ (ListPat pats ty)      = ListPat (map untidy_no_pars pats) ty
    untidy' _ (TuplePat pats box ty) = TuplePat (map untidy_no_pars pats) box ty
    untidy' _ (PArrPat _ _)	     = panic "Check.untidy: Shouldn't get a parallel array here!"
    untidy' _ (SigPatIn _ _) 	     = panic "Check.untidy: SigPat"

untidy_con :: HsConPatDetails Name -> HsConPatDetails Name
untidy_con (PrefixCon pats) = PrefixCon (map untidy_pars pats) 
untidy_con (InfixCon p1 p2) = InfixCon  (untidy_pars p1) (untidy_pars p2)
untidy_con (RecCon (HsRecFields flds dd)) 
  = RecCon (HsRecFields [ fld { hsRecFieldArg = untidy_pars (hsRecFieldArg fld) }
			| fld <- flds ] dd)

pars :: NeedPars -> WarningPat -> Pat Name
pars True p = ParPat p
pars _    p = unLoc p

untidy_lit :: HsLit -> HsLit
untidy_lit (HsCharPrim c) = HsChar c
untidy_lit lit 		  = lit
\end{code}

This equation is the same that check, the only difference is that the
boring work is done, that work needs to be done only once, this is
the reason top have two functions, check is the external interface,
@check'@ is called recursively.

There are several cases:

\begin{itemize} 
\item There are no equations: Everything is OK. 
\item There are only one equation, that can fail, and all the patterns are
      variables. Then that equation is used and the same equation is 
      non-exhaustive.
\item All the patterns are variables, and the match can fail, there are 
      more equations then the results is the result of the rest of equations 
      and this equation is used also.

\item The general case, if all the patterns are variables (here the match 
      can't fail) then the result is that this equation is used and this 
      equation doesn't generate non-exhaustive cases.

\item In the general case, there can exist literals ,constructors or only 
      vars in the first column, we actuate in consequence.

\end{itemize}


\begin{code}

check' :: [(EqnNo, EquationInfo)] 
	-> ([ExhaustivePat], 	-- Pattern scheme that might not be matched at all
	    EqnSet)  		-- Eqns that are used (others are overlapped)

check' [] = ([([],[])],emptyUniqSet)

check' ((n, EqnInfo { eqn_pats = ps, eqn_rhs = MatchResult can_fail _ }) : rs) 
   | first_eqn_all_vars && case can_fail of { CantFail -> True; CanFail -> False }
   = ([], unitUniqSet n)	-- One eqn, which can't fail

   | first_eqn_all_vars && null rs	-- One eqn, but it can fail
   = ([(takeList ps (repeat nlWildPat),[])], unitUniqSet n)

   | first_eqn_all_vars		-- Several eqns, first can fail
   = (pats, addOneToUniqSet indexs n)
  where
    first_eqn_all_vars = all_vars ps
    (pats,indexs) = check' rs

check' qs
   | some_literals     = split_by_literals qs
   | some_constructors = split_by_constructor qs
   | only_vars         = first_column_only_vars qs
   | otherwise = pprPanic "Check.check': Not implemented :-(" (ppr first_pats)
     	         -- Shouldn't happen
  where
     -- Note: RecPats will have been simplified to ConPats
     --       at this stage.
    first_pats        = ASSERT2( okGroup qs, pprGroup qs ) map firstPatN qs
    some_constructors = any is_con first_pats
    some_literals     = any is_lit first_pats
    only_vars         = all is_var first_pats
\end{code}

Here begins the code to deal with literals, we need to split the matrix
in different matrix beginning by each literal and a last matrix with the 
rest of values.

\begin{code}
split_by_literals :: [(EqnNo, EquationInfo)] -> ([ExhaustivePat], EqnSet)
split_by_literals qs = process_literals used_lits qs
           where
             used_lits = get_used_lits qs
\end{code}

@process_explicit_literals@ is a function that process each literal that appears 
in the column of the matrix. 

\begin{code}
process_explicit_literals :: [HsLit] -> [(EqnNo, EquationInfo)] -> ([ExhaustivePat],EqnSet)
process_explicit_literals lits qs = (concat pats, unionManyUniqSets indexs)
    where                  
      pats_indexs   = map (\x -> construct_literal_matrix x qs) lits
      (pats,indexs) = unzip pats_indexs 
\end{code}


@process_literals@ calls @process_explicit_literals@ to deal with the literals 
that appears in the matrix and deal also with the rest of the cases. It 
must be one Variable to be complete.

\begin{code}

process_literals :: [HsLit] -> [(EqnNo, EquationInfo)] -> ([ExhaustivePat],EqnSet)
process_literals used_lits qs 
  | null default_eqns  = ASSERT( not (null qs) ) ([make_row_vars used_lits (head qs)] ++ pats,indexs)
  | otherwise          = (pats_default,indexs_default)
     where
       (pats,indexs)   = process_explicit_literals used_lits qs
       default_eqns    = ASSERT2( okGroup qs, pprGroup qs ) 
			 [remove_var q | q <- qs, is_var (firstPatN q)]
       (pats',indexs') = check' default_eqns 
       pats_default    = [(nlWildPat:ps,constraints) | (ps,constraints) <- (pats')] ++ pats 
       indexs_default  = unionUniqSets indexs' indexs
\end{code}

Here we have selected the literal and we will select all the equations that 
begins for that literal and create a new matrix.

\begin{code}
construct_literal_matrix :: HsLit -> [(EqnNo, EquationInfo)] -> ([ExhaustivePat],EqnSet)
construct_literal_matrix lit qs =
    (map (\ (xs,ys) -> (new_lit:xs,ys)) pats,indexs) 
  where
    (pats,indexs) = (check' (remove_first_column_lit lit qs)) 
    new_lit = nlLitPat lit

remove_first_column_lit :: HsLit
                        -> [(EqnNo, EquationInfo)] 
                        -> [(EqnNo, EquationInfo)]
remove_first_column_lit lit qs
  = ASSERT2( okGroup qs, pprGroup qs ) 
    [(n, shift_pat eqn) | q@(n,eqn) <- qs, is_var_lit lit (firstPatN q)]
  where
     shift_pat eqn@(EqnInfo { eqn_pats = _:ps}) = eqn { eqn_pats = ps }
     shift_pat _                                = panic "Check.shift_var: no patterns"
\end{code}

This function splits the equations @qs@ in groups that deal with the 
same constructor.

\begin{code}
split_by_constructor :: [(EqnNo, EquationInfo)] -> ([ExhaustivePat], EqnSet)
split_by_constructor qs 
  | notNull unused_cons = need_default_case used_cons unused_cons qs 
  | otherwise           = no_need_default_case used_cons qs 
                       where 
                          used_cons   = get_used_cons qs 
                          unused_cons = get_unused_cons used_cons 
\end{code}

The first column of the patterns matrix only have vars, then there is 
nothing to do.

\begin{code}
first_column_only_vars :: [(EqnNo, EquationInfo)] -> ([ExhaustivePat],EqnSet)
first_column_only_vars qs = (map (\ (xs,ys) -> (nlWildPat:xs,ys)) pats,indexs)
                          where
                            (pats, indexs) = check' (map remove_var qs)
\end{code}

This equation takes a matrix of patterns and split the equations by 
constructor, using all the constructors that appears in the first column 
of the pattern matching.

We can need a default clause or not ...., it depends if we used all the 
constructors or not explicitly. The reasoning is similar to @process_literals@,
the difference is that here the default case is not always needed.

\begin{code}
no_need_default_case :: [Pat Id] -> [(EqnNo, EquationInfo)] -> ([ExhaustivePat],EqnSet)
no_need_default_case cons qs = (concat pats, unionManyUniqSets indexs)
    where                  
      pats_indexs   = map (\x -> construct_matrix x qs) cons
      (pats,indexs) = unzip pats_indexs 

need_default_case :: [Pat Id] -> [DataCon] -> [(EqnNo, EquationInfo)] -> ([ExhaustivePat],EqnSet)
need_default_case used_cons unused_cons qs 
  | null default_eqns  = (pats_default_no_eqns,indexs)
  | otherwise          = (pats_default,indexs_default)
     where
       (pats,indexs)   = no_need_default_case used_cons qs
       default_eqns    = ASSERT2( okGroup qs, pprGroup qs ) 
			 [remove_var q | q <- qs, is_var (firstPatN q)]
       (pats',indexs') = check' default_eqns 
       pats_default    = [(make_whole_con c:ps,constraints) | 
                          c <- unused_cons, (ps,constraints) <- pats'] ++ pats
       new_wilds       = ASSERT( not (null qs) ) make_row_vars_for_constructor (head qs)
       pats_default_no_eqns =  [(make_whole_con c:new_wilds,[]) | c <- unused_cons] ++ pats
       indexs_default  = unionUniqSets indexs' indexs

construct_matrix :: Pat Id -> [(EqnNo, EquationInfo)] -> ([ExhaustivePat],EqnSet)
construct_matrix con qs =
    (map (make_con con) pats,indexs) 
  where
    (pats,indexs) = (check' (remove_first_column con qs)) 
\end{code}

Here remove first column is more difficult that with literals due to the fact 
that constructors can have arguments.

For instance, the matrix
\begin{verbatim}
 (: x xs) y
 z        y
\end{verbatim}
is transformed in:
\begin{verbatim}
 x xs y
 _ _  y
\end{verbatim}

\begin{code}
remove_first_column :: Pat Id                -- Constructor 
                    -> [(EqnNo, EquationInfo)] 
                    -> [(EqnNo, EquationInfo)]
remove_first_column (ConPatOut{ pat_con = L _ con, pat_args = PrefixCon con_pats }) qs
  = ASSERT2( okGroup qs, pprGroup qs ) 
    [(n, shift_var eqn) | q@(n, eqn) <- qs, is_var_con con (firstPatN q)]
  where
     new_wilds = [WildPat (hsLPatType arg_pat) | arg_pat <- con_pats]
     shift_var eqn@(EqnInfo { eqn_pats = ConPatOut{ pat_args = PrefixCon ps' } : ps}) 
 	= eqn { eqn_pats = map unLoc ps' ++ ps }
     shift_var eqn@(EqnInfo { eqn_pats = WildPat _ : ps })
  	= eqn { eqn_pats = new_wilds ++ ps }
     shift_var _ = panic "Check.Shift_var:No done"

make_row_vars :: [HsLit] -> (EqnNo, EquationInfo) -> ExhaustivePat
make_row_vars used_lits (_, EqnInfo { eqn_pats = pats})
   = (nlVarPat new_var:takeList (tail pats) (repeat nlWildPat),[(new_var,used_lits)])
  where 
     new_var = hash_x

hash_x :: Name
hash_x = mkInternalName unboundKey {- doesn't matter much -}
		     (mkVarOccFS (fsLit "#x"))
		     noSrcSpan

make_row_vars_for_constructor :: (EqnNo, EquationInfo) -> [WarningPat]
make_row_vars_for_constructor (_, EqnInfo { eqn_pats = pats}) 
  = takeList (tail pats) (repeat nlWildPat)

compare_cons :: Pat Id -> Pat Id -> Bool
compare_cons (ConPatOut{ pat_con = L _ id1 }) (ConPatOut { pat_con = L _ id2 }) = id1 == id2  

remove_dups :: [Pat Id] -> [Pat Id]
remove_dups []     = []
remove_dups (x:xs) | or (map (\y -> compare_cons x y) xs) = remove_dups  xs
                   | otherwise                            = x : remove_dups xs

get_used_cons :: [(EqnNo, EquationInfo)] -> [Pat Id]
get_used_cons qs = remove_dups [pat | q <- qs, let pat = firstPatN q, 
				      isConPatOut pat]

isConPatOut :: Pat Id -> Bool
isConPatOut (ConPatOut {}) = True
isConPatOut _              = False

remove_dups' :: [HsLit] -> [HsLit] 
remove_dups' []                   = []
remove_dups' (x:xs) | x `elem` xs = remove_dups' xs
                    | otherwise   = x : remove_dups' xs 


get_used_lits :: [(EqnNo, EquationInfo)] -> [HsLit]
get_used_lits qs = remove_dups' all_literals
	         where
	           all_literals = get_used_lits' qs

get_used_lits' :: [(EqnNo, EquationInfo)] -> [HsLit]
get_used_lits' [] = []
get_used_lits' (q:qs) 
  | Just lit <- get_lit (firstPatN q) = lit : get_used_lits' qs
  | otherwise		              = get_used_lits qs

get_lit :: Pat id -> Maybe HsLit 
-- Get a representative HsLit to stand for the OverLit
-- It doesn't matter which one, because they will only be compared
-- with other HsLits gotten in the same way
get_lit (LitPat lit)				          = Just lit
get_lit (NPat (OverLit { ol_val = HsIntegral i})    mb _) = Just (HsIntPrim   (mb_neg mb i))
get_lit (NPat (OverLit { ol_val = HsFractional f }) mb _) = Just (HsFloatPrim (mb_neg mb f))
get_lit (NPat (OverLit { ol_val = HsIsString s })   _  _) = Just (HsStringPrim s)
get_lit _                                	          = Nothing

mb_neg :: Num a => Maybe b -> a -> a
mb_neg Nothing  v = v
mb_neg (Just _) v = -v

get_unused_cons :: [Pat Id] -> [DataCon]
get_unused_cons used_cons = ASSERT( not (null used_cons) ) unused_cons
     where
       used_set :: UniqSet DataCon
       used_set = mkUniqSet [d | ConPatOut{ pat_con = L _ d} <- used_cons]
       (ConPatOut { pat_ty = ty }) = head used_cons
       Just (ty_con, inst_tys) = splitTyConApp_maybe ty
       unused_cons = filterOut is_used (tyConDataCons ty_con)
       is_used con = con `elementOfUniqSet` used_set
		     || dataConCannotMatch inst_tys con

all_vars :: [Pat Id] -> Bool
all_vars []             = True
all_vars (WildPat _:ps) = all_vars ps
all_vars _              = False

remove_var :: (EqnNo, EquationInfo) -> (EqnNo, EquationInfo)
remove_var (n, eqn@(EqnInfo { eqn_pats = WildPat _ : ps})) = (n, eqn { eqn_pats = ps })
remove_var _  = panic "Check.remove_var: equation does not begin with a variable"

-----------------------
eqnPats :: (EqnNo, EquationInfo) -> [Pat Id]
eqnPats (_, eqn) = eqn_pats eqn

okGroup :: [(EqnNo, EquationInfo)] -> Bool
-- True if all equations have at least one pattern, and
-- all have the same number of patterns
okGroup [] = True
okGroup (e:es) = n_pats > 0 && and [length (eqnPats e) == n_pats | e <- es]
	       where
		 n_pats = length (eqnPats e)

-- Half-baked print
pprGroup :: [(EqnNo, EquationInfo)] -> SDoc
pprEqnInfo :: (EqnNo, EquationInfo) -> SDoc
pprGroup es = vcat (map pprEqnInfo es)
pprEqnInfo e = ppr (eqnPats e)


firstPatN :: (EqnNo, EquationInfo) -> Pat Id
firstPatN (_, eqn) = firstPat eqn

is_con :: Pat Id -> Bool
is_con (ConPatOut {}) = True
is_con _              = False

is_lit :: Pat Id -> Bool
is_lit (LitPat _)      = True
is_lit (NPat _ _ _)  = True
is_lit _               = False

is_var :: Pat Id -> Bool
is_var (WildPat _) = True
is_var _           = False

is_var_con :: DataCon -> Pat Id -> Bool
is_var_con _   (WildPat _)                                 = True
is_var_con con (ConPatOut{ pat_con = L _ id }) | id == con = True
is_var_con _   _                                           = False

is_var_lit :: HsLit -> Pat Id -> Bool
is_var_lit _   (WildPat _)   = True
is_var_lit lit pat 
  | Just lit' <- get_lit pat = lit == lit'
  | otherwise		     = False
\end{code}

The difference beteewn @make_con@ and @make_whole_con@ is that
@make_wole_con@ creates a new constructor with all their arguments, and
@make_con@ takes a list of argumntes, creates the contructor getting their
arguments from the list. See where \fbox{\ ???\ } are used for details.

We need to reconstruct the patterns (make the constructors infix and
similar) at the same time that we create the constructors.

You can tell tuple constructors using
\begin{verbatim}
        Id.isTupleCon
\end{verbatim}
You can see if one constructor is infix with this clearer code :-))))))))))
\begin{verbatim}
        Lex.isLexConSym (Name.occNameString (Name.getOccName con))
\end{verbatim}

       Rather clumsy but it works. (Simon Peyton Jones)


We don't mind the @nilDataCon@ because it doesn't change the way to
print the messsage, we are searching only for things like: @[1,2,3]@,
not @x:xs@ ....

In @reconstruct_pat@ we want to ``undo'' the work
that we have done in @tidy_pat@.
In particular:
\begin{tabular}{lll}
	@((,) x y)@   & returns to be & @(x, y)@
\\      @((:) x xs)@  & returns to be & @(x:xs)@
\\      @(x:(...:[])@ & returns to be & @[x,...]@
\end{tabular}
%
The difficult case is the third one becouse we need to follow all the
contructors until the @[]@ to know that we need to use the second case,
not the second. \fbox{\ ???\ }
%
\begin{code}
isInfixCon :: DataCon -> Bool
isInfixCon con = isDataSymOcc (getOccName con)

is_nil :: Pat Name -> Bool
is_nil (ConPatIn con (PrefixCon [])) = unLoc con == getName nilDataCon
is_nil _               		     = False

is_list :: Pat Name -> Bool
is_list (ListPat _ _) = True
is_list _             = False

return_list :: DataCon -> Pat Name -> Bool
return_list id q = id == consDataCon && (is_nil q || is_list q) 

make_list :: LPat Name -> Pat Name -> Pat Name
make_list p q | is_nil q    = ListPat [p] placeHolderType
make_list p (ListPat ps ty) = ListPat (p:ps) ty
make_list _ _               = panic "Check.make_list: Invalid argument"

make_con :: Pat Id -> ExhaustivePat -> ExhaustivePat           
make_con (ConPatOut{ pat_con = L _ id }) (lp:lq:ps, constraints) 
     | return_list id q = (noLoc (make_list lp q) : ps, constraints)
     | isInfixCon id    = (nlInfixConPat (getName id) lp lq : ps, constraints) 
   where q  = unLoc lq	

make_con (ConPatOut{ pat_con = L _ id, pat_args = PrefixCon pats, pat_ty = ty }) (ps, constraints) 
      | isTupleTyCon tc  = (noLoc (TuplePat pats_con (tupleTyConBoxity tc) ty) : rest_pats, constraints) 
      | isPArrFakeCon id = (noLoc (PArrPat pats_con placeHolderType)           : rest_pats, constraints) 
      | otherwise        = (nlConPat name pats_con      : rest_pats, constraints)
    where 
	name     	      = getName id
	(pats_con, rest_pats) = splitAtList pats ps
	tc	    	      = dataConTyCon id

-- reconstruct parallel array pattern
--
--  * don't check for the type only; we need to make sure that we are really
--   dealing with one of the fake constructors and not with the real
--   representation 

make_whole_con :: DataCon -> WarningPat
make_whole_con con | isInfixCon con = nlInfixConPat name nlWildPat nlWildPat
                   | otherwise      = nlConPat name pats
                where 
                  name   = getName con
                  pats   = [nlWildPat | _ <- dataConOrigArgTys con]
\end{code}

------------------------------------------------------------------------
                   Tidying equations
------------------------------------------------------------------------

tidy_eqn does more or less the same thing as @tidy@ in @Match.lhs@;
that is, it removes syntactic sugar, reducing the number of cases that
must be handled by the main checking algorithm.  One difference is
that here we can do *all* the tidying at once (recursively), rather 
than doing it incrementally.

\begin{code}
tidy_eqn :: EquationInfo -> EquationInfo
tidy_eqn eqn = eqn { eqn_pats = map tidy_pat (eqn_pats eqn), 
		     eqn_rhs  = tidy_rhs (eqn_rhs eqn) }
  where
	-- Horrible hack.  The tidy_pat stuff converts "might-fail" patterns to 
        -- WildPats which of course loses the info that they can fail to match. 
	-- So we stick in a CanFail as if it were a guard.
    tidy_rhs (MatchResult can_fail body)
	| any might_fail_pat (eqn_pats eqn) = MatchResult CanFail body
	| otherwise			    = MatchResult can_fail body

--------------
might_fail_pat :: Pat Id -> Bool
-- Returns True of patterns that might fail (i.e. fall through) in a way 
-- that is not covered by the checking algorithm.  Specifically:
-- 	   NPlusKPat 
--	   ViewPat (if refutable)

-- First the two special cases
might_fail_pat (NPlusKPat {}) 	     	     = True
might_fail_pat (ViewPat _ p _) 	     	     = not (isIrrefutableHsPat p)

-- Now the recursive stuff
might_fail_pat (ParPat p)  	   	     = might_fail_lpat p
might_fail_pat (AsPat _ p) 	   	     = might_fail_lpat p
might_fail_pat (SigPatOut p _ )    	     = might_fail_lpat p
might_fail_pat (ListPat ps _)  	   	     = any might_fail_lpat ps
might_fail_pat (TuplePat ps _ _)   	     = any might_fail_lpat ps
might_fail_pat (PArrPat ps _)  	   	     = any might_fail_lpat ps
might_fail_pat (BangPat p)     	   	     = might_fail_lpat p
might_fail_pat (ConPatOut { pat_args = ps }) = any might_fail_lpat (hsConPatArgs ps)

-- Finally the ones that are sure to succeed, or which are covered by the checking algorithm
might_fail_pat (LazyPat _)                   = False -- Always succeeds
might_fail_pat _                             = False -- VarPat, WildPat, LitPat, NPat, TypePat

--------------
might_fail_lpat :: LPat Id -> Bool
might_fail_lpat (L _ p) = might_fail_pat p

--------------
tidy_lpat :: LPat Id -> LPat Id  
tidy_lpat p = fmap tidy_pat p

--------------
tidy_pat :: Pat Id -> Pat Id
tidy_pat pat@(WildPat _)  = pat
tidy_pat (VarPat id)      = WildPat (idType id) 
tidy_pat (ParPat p)       = tidy_pat (unLoc p)
tidy_pat (LazyPat p)      = WildPat (hsLPatType p)	-- For overlap and exhaustiveness checking
							-- purposes, a ~pat is like a wildcard
tidy_pat (BangPat p)      = tidy_pat (unLoc p)
tidy_pat (AsPat _ p)      = tidy_pat (unLoc p)
tidy_pat (SigPatOut p _)  = tidy_pat (unLoc p)
tidy_pat (CoPat _ pat _)  = tidy_pat pat

-- These two are might_fail patterns, so we map them to
-- WildPats.  The might_fail_pat stuff arranges that the
-- guard says "this equation might fall through".
tidy_pat (NPlusKPat id _ _ _) = WildPat (idType (unLoc id))
tidy_pat (ViewPat _ _ ty)     = WildPat ty

tidy_pat pat@(ConPatOut { pat_con = L _ id, pat_args = ps })
  = pat { pat_args = tidy_con id ps }

tidy_pat (ListPat ps ty) 
  = unLoc $ foldr (\ x y -> mkPrefixConPat consDataCon [x,y] list_ty)
	                          (mkNilPat list_ty)
	                          (map tidy_lpat ps)
  where list_ty = mkListTy ty

-- introduce fake parallel array constructors to be able to handle parallel
-- arrays with the existing machinery for constructor pattern
--
tidy_pat (PArrPat ps ty)
  = unLoc $ mkPrefixConPat (parrFakeCon (length ps))
			   (map tidy_lpat ps) 
			   (mkPArrTy ty)

tidy_pat (TuplePat ps boxity ty)
  = unLoc $ mkPrefixConPat (tupleCon boxity arity)
		           (map tidy_lpat ps) ty
  where
    arity = length ps

<<<<<<< HEAD
tidy_pat (NPat lit mb_neg eq) = tidyNPat tidy_lit_pat lit mb_neg eq
tidy_pat (LitPat lit)         = tidy_lit_pat lit

tidy_lit_pat :: HsLit -> Pat Id
-- Unpack string patterns fully, so we can see when they 
-- overlap with each other, or even explicit lists of Chars.
tidy_lit_pat lit
=======
tidy_pat (NPat lit mb_neg eq) = tidyNPat lit mb_neg eq

-- Unpack string patterns fully, so we can see when they overlap with
-- each other, or even explicit lists of Chars.
tidy_pat (LitPat lit)
>>>>>>> 5fca973a
  | HsString s <- lit
  = unLoc $ foldr (\c pat -> mkPrefixConPat consDataCon [mkCharLitPat c, pat] stringTy)
		  (mkPrefixConPat nilDataCon [] stringTy) (unpackFS s)
  | otherwise
  = tidyLitPat lit 

-----------------
tidy_con :: DataCon -> HsConPatDetails Id -> HsConPatDetails Id
tidy_con _   (PrefixCon ps)   = PrefixCon (map tidy_lpat ps)
tidy_con _   (InfixCon p1 p2) = PrefixCon [tidy_lpat p1, tidy_lpat p2]
tidy_con con (RecCon (HsRecFields fs _))      
  | null fs   = PrefixCon [nlWildPat | _ <- dataConOrigArgTys con]
		-- Special case for null patterns; maybe not a record at all
  | otherwise = PrefixCon (map (tidy_lpat.snd) all_pats)
  where
     -- pad out all the missing fields with WildPats.
    field_pats = map (\ f -> (f, nlWildPat)) (dataConFieldLabels con)
    all_pats = foldr (\(HsRecField id p _) acc -> insertNm (getName (unLoc id)) p acc)
		     field_pats fs
       
    insertNm nm p [] = [(nm,p)]
    insertNm nm p (x@(n,_):xs)
      | nm == n    = (nm,p):xs
      | otherwise  = x : insertNm nm p xs
\end{code}<|MERGE_RESOLUTION|>--- conflicted
+++ resolved
@@ -696,7 +696,6 @@
   where
     arity = length ps
 
-<<<<<<< HEAD
 tidy_pat (NPat lit mb_neg eq) = tidyNPat tidy_lit_pat lit mb_neg eq
 tidy_pat (LitPat lit)         = tidy_lit_pat lit
 
@@ -704,13 +703,6 @@
 -- Unpack string patterns fully, so we can see when they 
 -- overlap with each other, or even explicit lists of Chars.
 tidy_lit_pat lit
-=======
-tidy_pat (NPat lit mb_neg eq) = tidyNPat lit mb_neg eq
-
--- Unpack string patterns fully, so we can see when they overlap with
--- each other, or even explicit lists of Chars.
-tidy_pat (LitPat lit)
->>>>>>> 5fca973a
   | HsString s <- lit
   = unLoc $ foldr (\c pat -> mkPrefixConPat consDataCon [mkCharLitPat c, pat] stringTy)
 		  (mkPrefixConPat nilDataCon [] stringTy) (unpackFS s)
