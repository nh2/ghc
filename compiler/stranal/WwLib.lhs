--- conflicted
+++ resolved
@@ -370,10 +370,6 @@
 
 Note [Unpacking arguments with product and polymorphic demands]
 ~~~~~~~~~~~~~~~~~~~~~~~~~~~~~~~~~~~~~~~~~~~~~~~~~~~~~~~~~~~~~~~
-<<<<<<< HEAD
-
-=======
->>>>>>> 81f4cd3e
 The argument is unpacked in a case if it has a product type and has a
 strict and used demand put on it. I.e., arguments, with demands such
 as the following ones:
@@ -381,11 +377,7 @@
 <S,U(U, L)>
 <S(L,S),U>
 
-<<<<<<< HEAD
-will be unpacked. Moreover, for argumentsm whose demand is <S,U> or
-=======
 will be unpacked. Moreover, for arguments whose demand is <S,U> or
->>>>>>> 81f4cd3e
 <S,H>, we take an advantage of the polymorphic nature of S and U and
 replicate the enclosed demand correspondingly (see definition of
 replicateDmd).
@@ -403,26 +395,6 @@
   | isTyVar arg
   = return ([arg],  nop_fn, nop_fn)
 
-<<<<<<< HEAD
-  | otherwise
-  = case idDemandInfo arg of
-
-	-- Absent case.  We can't always handle absence for arbitrary
-        -- unlifted types, so we need to choose just the cases we can
-	-- (that's what mk_absent_let does)
-      JD {absd=Abs} | Just work_fn <- mk_absent_let dflags arg
-          -> return ([], nop_fn, work_fn)
-      
-	-- `seq` demand; evaluate in wrapper in the hope
-	-- of dropping seqs in the worker
-      JD {strd=Str, absd=UHead _}
-	-> let
-		arg_w_unf = arg `setIdUnfolding` evaldUnfolding
-		-- Tell the worker arg that it's sure to be evaluated
-		-- so that internal seqs can be dropped
-	   in
-	   return ([arg_w_unf], mk_seq_case arg, nop_fn)
-=======
   | isAbsDmd dmd
   , Just work_fn <- mk_absent_let dflags arg
      -- Absent case.  We can't always handle absence for arbitrary
@@ -436,7 +408,6 @@
 	  -- Tell the worker arg that it's sure to be evaluated
           -- so that internal seqs can be dropped
     in return ([arg_w_unf], mk_seq_case arg, nop_fn)
->>>>>>> 81f4cd3e
 	  	-- Pass the arg, anyway, even if it is in theory discarded
 		-- Consider
 		--	f x y = x `seq` y
@@ -450,19 +421,6 @@
 		-- But the Evald flag is pretty weird, and I worry that it might disappear
 		-- during simplification, so for now I've just nuked this whole case
 
-<<<<<<< HEAD
-	-- Unpack case, 
-        -- see note [Unpacking arguments with product and polymorphic demands]
-      d | isStrictDmd d
-        , isProdDmd d || isPolyDmd d
-	, Just (_arg_tycon, _tycon_arg_tys, data_con, inst_con_arg_tys) 
-             <- deepSplitProductType_maybe (idType arg)
-        , cs <- if isProdDmd d then snd $ splitProdDmd d
-                  --  otherwise is polymorphic demand   
-                else replicateDmd (length inst_con_arg_tys) d 
-	-> do uniqs <- getUniquesM
-	      let
-=======
   	-- Unpack case, 
         -- see note [Unpacking arguments with product and polymorphic demands]
   | isStrictDmd dmd
@@ -470,19 +428,13 @@
              <- deepSplitProductType_maybe (idType arg)
   =  do { uniqs <- getUniquesM
 	; let   cs             = splitProdDmd (length inst_con_arg_tys) dmd
->>>>>>> 81f4cd3e
 	        unpk_args      = zipWith mk_ww_local uniqs inst_con_arg_tys
 	        unpk_args_w_ds = zipWithEqual "mkWWstr" set_worker_arg_info unpk_args cs
 	        unbox_fn       = mkUnpackCase (sanitiseCaseBndr arg) (Var arg) unpk_args data_con
 	        rebox_fn       = Let (NonRec arg con_app) 
 	        con_app        = mkProductBox unpk_args (idType arg)
-<<<<<<< HEAD
-	      (worker_args, wrap_fn, work_fn) <- mkWWstr dflags unpk_args_w_ds
-	      return (worker_args, unbox_fn . wrap_fn, work_fn . rebox_fn) 
-=======
 	 ; (worker_args, wrap_fn, work_fn) <- mkWWstr dflags unpk_args_w_ds
 	 ; return (worker_args, unbox_fn . wrap_fn, work_fn . rebox_fn) }
->>>>>>> 81f4cd3e
 	  		   -- Don't pass the arg, rebox instead
 			
   | otherwise	-- Other cases
@@ -581,14 +533,10 @@
                    CoreExpr -> CoreExpr,	     -- New worker
 		   Type)			-- Type of worker's body 
 
-<<<<<<< HEAD
-mkWWcpr body_ty (DR {res=TopRes,cpr=RetCPR})
-=======
 mkWWcpr body_ty res
     | not (returnsCPR res) -- No CPR info
     = return (id, id, body_ty)
 
->>>>>>> 81f4cd3e
     | not (isClosedAlgType body_ty)
     = WARN( True, 
             text "mkWWcpr: non-algebraic or open body type" <+> ppr body_ty )
