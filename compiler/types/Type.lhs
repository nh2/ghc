--- conflicted
+++ resolved
@@ -138,13 +138,12 @@
 	pprEqPred, pprTheta, pprThetaArrowTy, pprClassPred, 
         pprKind, pprParendKind, pprSourceTyCon,
 
-<<<<<<< HEAD
         -- * Constructing coercion axioms.
         CoAxiomRule, Eqn,
         co_axr_rule, co_axr_tylit_rule, co_axr_tynum2_rule,
         co_axr_inst, co_axr_asmps, co_axr_is_rule,
-        isImplicitCoAxiomRule
-=======
+        isImplicitCoAxiomRule,
+
         -- * Tidying type related things up for printing
         tidyType,      tidyTypes,
         tidyOpenType,  tidyOpenTypes,
@@ -153,8 +152,7 @@
         tidyOpenTyVar, tidyOpenTyVars,
         tidyTyVarOcc,
         tidyTopType,
-        tidyKind, 
->>>>>>> 20b98f35
+        tidyKind
     ) where
 
 #include "HsVersions.h"
@@ -445,6 +443,7 @@
 isStrLitTy _                    = Nothing
 
 isTyLit :: Type -> Maybe TyLit
+isTyLit ty | Just ty1 <- tcView ty = isTyLit ty1
 isTyLit (LitTy x) = Just x
 isTyLit _         = Nothing
 
