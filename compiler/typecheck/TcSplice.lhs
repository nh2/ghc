--- conflicted
+++ resolved
@@ -1355,13 +1355,8 @@
          | otherwise                = TH.ConT (reifyName tc)
 
 reifyPred :: TypeRep.PredType -> TcM TH.Pred
-<<<<<<< HEAD
 reifyPred ty = case classifyPredType ty of
   ClassPred cls tys -> do { tys' <- reifyTypes tys 
-=======
-reifyPred ty = case predTypePredTree ty of
-  ClassPred cls tys -> do { tys' <- reifyTypes tys
->>>>>>> 881b71a2
                           ; return $ TH.ClassP (reifyName cls) tys' }
   IPPred _ _        -> noTH (sLit "implicit parameters") (ppr ty)
   EqPred ty1 ty2    -> do { ty1' <- reifyType ty1
