%
% (c) The University of Glasgow 2006
% (c) The GRASP/AQUA Project, Glasgow University, 1992-1998
%

Monadic type operations

This module contains monadic operations over types that contain
mutable type variables

\begin{code}
{-# OPTIONS -fno-warn-tabs #-}
-- The above warning supression flag is a temporary kludge.
-- While working on this module you are encouraged to remove it and
-- detab the module (please do the detabbing in a separate patch). See
--     http://hackage.haskell.org/trac/ghc/wiki/Commentary/CodingStyle#TabsvsSpaces
-- for details

module TcMType (
  TcTyVar, TcKind, TcType, TcTauType, TcThetaType, TcTyVarSet,

  --------------------------------
  -- Creating new mutable type variables
  newFlexiTyVar,
  newFlexiTyVarTy,		-- Kind -> TcM TcType
  newFlexiTyVarTys,		-- Int -> Kind -> TcM [TcType]
  newMetaKindVar, newMetaKindVars,
  mkTcTyVarName,

  newMetaTyVar, readMetaTyVar, writeMetaTyVar, writeMetaTyVarRef,
  isFilledMetaTyVar, isFlexiMetaTyVar,

  --------------------------------
  -- Creating new evidence variables
  newEvVar, newEvVars,
  newEq, newIP, newDict,

  newWantedEvVar, newWantedEvVars,
  newTcEvBinds, addTcEvBind,

  --------------------------------
  -- Instantiation
  tcInstTyVars, tcInstSigTyVars,
  tcInstType, 
  tcInstSkolTyVars, tcInstSuperSkolTyVars,
  tcInstSkolTyVarsX, tcInstSuperSkolTyVarsX,
  tcInstSkolTyVar, tcInstSkolType,
  tcSkolDFunType, tcSuperSkolTyVars,

  --------------------------------
  -- Checking type validity
  Rank, UserTypeCtxt(..), checkValidType, checkValidMonoType,
  checkValidTheta, 
  checkValidInstHead, checkValidInstance, validDerivPred,
  checkInstTermination, checkValidFamInst, checkTyFamFreeness, 
  arityErr, 
  growPredTyVars, growThetaTyVars, 

  --------------------------------
  -- Zonking
  zonkType, zonkKind, zonkTcPredType, 
  zonkTcTypeCarefully, skolemiseUnboundMetaTyVar,
  zonkTcTyVar, zonkTcTyVars, zonkTcTyVarsAndFV, zonkSigTyVar,
  zonkQuantifiedTyVar, zonkQuantifiedTyVars,
  zonkTcType, zonkTcTypes, zonkTcThetaType,
<<<<<<< HEAD
  zonkTcKindToKind, zonkTcKind, 
  zonkCt, zonkCts,
  zonkImplication, zonkEvVar, zonkWantedEvVar,
=======
  zonkTcKind, defaultKindVarToStar,
  zonkImplication, zonkEvVar, zonkWantedEvVar, zonkFlavoredEvVar,
>>>>>>> 1d47564e
  zonkWC, zonkWantedEvVars,
  zonkTcTypeAndSubst,
  tcGetGlobalTyVars, 

  compatKindTcM, isSubKindTcM
  ) where

#include "HsVersions.h"

-- friends:
import TypeRep
import TcType
import Type
import Kind
import Class
import TyCon
import Var

-- others:
import HsSyn		-- HsType
import TcRnMonad        -- TcType, amongst others
import IParam
import Id
import FunDeps
import Name
import VarSet
import ErrUtils
import DynFlags
import Util
import Maybes
import ListSetOps
import BasicTypes
import SrcLoc
import Outputable
import FastString
import Unique( Unique )
import Bag

import Control.Monad
import Data.List        ( (\\), partition, mapAccumL )
\end{code}


%************************************************************************
%*									*
	Kind variables
%*									*
%************************************************************************

\begin{code}
newMetaKindVar :: TcM TcKind
newMetaKindVar = do	{ uniq <- newUnique
		; ref <- newMutVar Flexi
		; return (mkTyVarTy (mkMetaKindVar uniq ref)) }

newMetaKindVars :: Int -> TcM [TcKind]
newMetaKindVars n = mapM (\ _ -> newMetaKindVar) (nOfThem n ())
\end{code}


%************************************************************************
%*									*
     Evidence variables; range over constraints we can abstract over
%*									*
%************************************************************************

\begin{code}
newEvVars :: TcThetaType -> TcM [EvVar]
newEvVars theta = mapM newEvVar theta

newWantedEvVar :: TcPredType -> TcM EvVar 
newWantedEvVar = newEvVar

newWantedEvVars :: TcThetaType -> TcM [EvVar] 
newWantedEvVars theta = mapM newWantedEvVar theta 

--------------

newEvVar :: TcPredType -> TcM EvVar
-- Creates new *rigid* variables for predicates
newEvVar ty = do { name <- newName (predTypeOccName ty) 
                 ; return (mkLocalId name ty) }

newEq :: TcType -> TcType -> TcM EvVar
newEq ty1 ty2
  = do { name <- newName (mkVarOccFS (fsLit "cobox"))
       ; return (mkLocalId name (mkEqPred (ty1, ty2))) }

newIP :: IPName Name -> TcType -> TcM IpId
newIP ip ty
  = do 	{ name <- newName (mkVarOccFS (ipFastString ip))
        ; return (mkLocalId name (mkIPPred ip ty)) }

newDict :: Class -> [TcType] -> TcM DictId
newDict cls tys 
  = do { name <- newName (mkDictOcc (getOccName cls))
       ; return (mkLocalId name (mkClassPred cls tys)) }

predTypeOccName :: PredType -> OccName
predTypeOccName ty = case classifyPredType ty of
    ClassPred cls _ -> mkDictOcc (getOccName cls)
    IPPred ip _     -> mkVarOccFS (ipFastString ip)
    EqPred _ _      -> mkVarOccFS (fsLit "cobox")
    TuplePred _     -> mkVarOccFS (fsLit "tup")
    IrredPred _     -> mkVarOccFS (fsLit "irred")
\end{code}


%************************************************************************
%*									*
	SkolemTvs (immutable)
%*									*
%************************************************************************

\begin{code}
tcInstType :: ([TyVar] -> TcM [TcTyVar]) 		-- How to instantiate the type variables
	   -> TcType 					-- Type to instantiate
	   -> TcM ([TcTyVar], TcThetaType, TcType)	-- Result
		-- (type vars (excl coercion vars), preds (incl equalities), rho)
tcInstType inst_tyvars ty
  = case tcSplitForAllTys ty of
	([],     rho) -> let	-- There may be overloading despite no type variables;
				-- 	(?x :: Int) => Int -> Int
			   (theta, tau) = tcSplitPhiTy rho
			 in
			 return ([], theta, tau)

	(tyvars, rho) -> do { tyvars' <- inst_tyvars tyvars

			    ; let  tenv = zipTopTvSubst tyvars (mkTyVarTys tyvars')
				-- Either the tyvars are freshly made, by inst_tyvars,
                                -- or any nested foralls have different binders.
                                -- Either way, zipTopTvSubst is ok

			    ; let  (theta, tau) = tcSplitPhiTy (substTy tenv rho)
			    ; return (tyvars', theta, tau) }

tcSkolDFunType :: Type -> TcM ([TcTyVar], TcThetaType, TcType)
-- Instantiate a type signature with skolem constants, but 
-- do *not* give them fresh names, because we want the name to
-- be in the type environment: it is lexically scoped.
tcSkolDFunType ty = tcInstType (\tvs -> return (tcSuperSkolTyVars tvs)) ty

tcSuperSkolTyVars :: [TyVar] -> [TcTyVar]
-- Make skolem constants, but do *not* give them new names, as above
-- Moreover, make them "super skolems"; see comments with superSkolemTv
-- see Note [Kind substitution when instantiating]
-- Precondition: tyvars should be ordered (kind vars first)
tcSuperSkolTyVars = snd . mapAccumL tcSuperSkolTyVar (mkTopTvSubst [])

tcSuperSkolTyVar :: TvSubst -> TyVar -> (TvSubst, TcTyVar)
tcSuperSkolTyVar subst tv
  = (extendTvSubst subst tv (mkTyVarTy new_tv), new_tv)
  where
    kind   = substTy subst (tyVarKind tv)
    new_tv = mkTcTyVar (tyVarName tv) kind superSkolemTv

tcInstSkolTyVar :: Bool -> TvSubst -> TyVar -> TcM (TvSubst, TcTyVar)
-- Instantiate the tyvar, using 
--      * the occ-name and kind of the supplied tyvar, 
--      * the unique from the monad,
--      * the location either from the tyvar (skol_info = SigSkol)
--                     or from the monad (otherwise)
tcInstSkolTyVar overlappable subst tyvar
  = do  { uniq <- newUnique
        ; loc  <- getSrcSpanM
        ; let new_name = mkInternalName uniq occ loc
              new_tv   = mkTcTyVar new_name kind (SkolemTv overlappable)
        ; return (extendTvSubst subst tyvar (mkTyVarTy new_tv), new_tv) }
  where
    old_name = tyVarName tyvar
    occ      = nameOccName old_name
    kind     = substTy subst (tyVarKind tyvar)

tcInstSkolTyVars' :: Bool -> TvSubst -> [TyVar] -> TcM (TvSubst, [TcTyVar])
-- Precondition: tyvars should be ordered (kind vars first)
-- see Note [Kind substitution when instantiating]
tcInstSkolTyVars' isSuperSkol = mapAccumLM (tcInstSkolTyVar isSuperSkol)

-- Wrappers
tcInstSkolTyVars, tcInstSuperSkolTyVars :: [TyVar] -> TcM [TcTyVar]
tcInstSkolTyVars      = fmap snd . tcInstSkolTyVars' False (mkTopTvSubst [])
tcInstSuperSkolTyVars = fmap snd . tcInstSkolTyVars' True  (mkTopTvSubst [])

tcInstSkolTyVarsX, tcInstSuperSkolTyVarsX
  :: TvSubst -> [TyVar] -> TcM (TvSubst, [TcTyVar])
tcInstSkolTyVarsX      subst = tcInstSkolTyVars' False subst
tcInstSuperSkolTyVarsX subst = tcInstSkolTyVars' True  subst

tcInstSkolType :: TcType -> TcM ([TcTyVar], TcThetaType, TcType)
-- Instantiate a type with fresh skolem constants
-- Binding location comes from the monad
tcInstSkolType ty = tcInstType tcInstSkolTyVars ty

tcInstSigTyVars :: [TyVar] -> TcM [TcTyVar]
-- Make meta SigTv type variables for patten-bound scoped type varaibles
-- We use SigTvs for them, so that they can't unify with arbitrary types
-- Precondition: tyvars should be ordered (kind vars first)
-- see Note [Kind substitution when instantiating]
tcInstSigTyVars = fmap snd . mapAccumLM tcInstSigTyVar (mkTopTvSubst [])

tcInstSigTyVar :: TvSubst -> TyVar -> TcM (TvSubst, TcTyVar)
tcInstSigTyVar subst tv
  = do { uniq <- newMetaUnique
       ; ref <- newMutVar Flexi
       ; let name   = setNameUnique (tyVarName tv) uniq
                      -- Use the same OccName so that the tidy-er
                      -- doesn't rename 'a' to 'a0' etc
             kind   = substTy subst (tyVarKind tv)
             new_tv = mkTcTyVar name kind (MetaTv SigTv ref)
       ; return (extendTvSubst subst tv (mkTyVarTy new_tv), new_tv) }
\end{code}

Note [Kind substitution when instantiating]
~~~~~~~~~~~~~~~~~~~~~~~~~~~~~~~~~~~~~~~~~~~
When we instantiate a bunch of kind and type variables, first we
expect them to be sorted (kind variables first, then type variables).
Then we have to instantiate the kind variables, build a substitution
from old variables to the new variables, then instantiate the type
variables substituting the original kind.

Exemple: If we want to instantiate
  [(k1 :: BOX), (k2 :: BOX), (a :: k1 -> k2), (b :: k1)]
we want
  [(?k1 :: BOX), (?k2 :: BOX), (?a :: ?k1 -> ?k2), (?b :: ?k1)]
instead of the buggous
  [(?k1 :: BOX), (?k2 :: BOX), (?a :: k1 -> k2), (?b :: k1)]


%************************************************************************
%*									*
	MetaTvs (meta type variables; mutable)
%*									*
%************************************************************************

\begin{code}
newMetaTyVar :: MetaInfo -> Kind -> TcM TcTyVar
-- Make a new meta tyvar out of thin air
newMetaTyVar meta_info kind
  = do	{ uniq <- newMetaUnique
 	; ref <- newMutVar Flexi
        ; let name = mkTcTyVarName uniq s
              s = case meta_info of
                        TauTv -> fsLit "t"
                        TcsTv -> fsLit "u"
                        SigTv -> fsLit "a"
	; return (mkTcTyVar name kind (MetaTv meta_info ref)) }

mkTcTyVarName :: Unique -> FastString -> Name
-- Make sure that fresh TcTyVar names finish with a digit
-- leaving the un-cluttered names free for user names
mkTcTyVarName uniq str = mkSysTvName uniq str

-- Works for both type and kind variables
readMetaTyVar :: TyVar -> TcM MetaDetails
readMetaTyVar tyvar = ASSERT2( isMetaTyVar tyvar, ppr tyvar )
		      readMutVar (metaTvRef tyvar)

isFilledMetaTyVar :: TyVar -> TcM Bool
-- True of a filled-in (Indirect) meta type variable
isFilledMetaTyVar tv
  | not (isTcTyVar tv) = return False
  | MetaTv _ ref <- tcTyVarDetails tv
  = do 	{ details <- readMutVar ref
	; return (isIndirect details) }
  | otherwise = return False

isFlexiMetaTyVar :: TyVar -> TcM Bool
-- True of a un-filled-in (Flexi) meta type variable
isFlexiMetaTyVar tv
  | not (isTcTyVar tv) = return False
  | MetaTv _ ref <- tcTyVarDetails tv
  = do 	{ details <- readMutVar ref
	; return (isFlexi details) }
  | otherwise = return False

--------------------
-- Works with both type and kind variables
writeMetaTyVar :: TcTyVar -> TcType -> TcM ()
-- Write into a currently-empty MetaTyVar

writeMetaTyVar tyvar ty
  | not debugIsOn 
  = writeMetaTyVarRef tyvar (metaTvRef tyvar) ty

-- Everything from here on only happens if DEBUG is on
  | not (isTcTyVar tyvar)
  = WARN( True, text "Writing to non-tc tyvar" <+> ppr tyvar )
    return ()

  | MetaTv _ ref <- tcTyVarDetails tyvar
  = writeMetaTyVarRef tyvar ref ty

  | otherwise
  = WARN( True, text "Writing to non-meta tyvar" <+> ppr tyvar )
    return ()

--------------------
writeMetaTyVarRef :: TcTyVar -> TcRef MetaDetails -> TcType -> TcM ()
-- Here the tyvar is for error checking only; 
-- the ref cell must be for the same tyvar
writeMetaTyVarRef tyvar ref ty
  | not debugIsOn 
  = do { traceTc "writeMetaTyVar" (ppr tyvar <+> text ":=" <+> ppr ty)
       ; writeMutVar ref (Indirect ty) }

-- Everything from here on only happens if DEBUG is on
  | otherwise
  = do { meta_details <- readMutVar ref; 
       -- Zonk kinds to allow the error check to work
       ; zonked_tv_kind <- zonkTcKind tv_kind 
       ; zonked_ty_kind <- zonkTcKind ty_kind

       -- Check for double updates
       ; ASSERT2( isFlexi meta_details, 
                  hang (text "Double update of meta tyvar")
                   2 (ppr tyvar $$ ppr meta_details) )

         traceTc "writeMetaTyVar" (ppr tyvar <+> text ":=" <+> ppr ty)
       ; writeMutVar ref (Indirect ty) 
       ; when (   not (isPredTy tv_kind) 
                    -- Don't check kinds for updates to coercion variables
               && not (zonked_ty_kind `isSubKind` zonked_tv_kind))
       $ WARN( True, hang (text "Ill-kinded update to meta tyvar")
                        2 (    ppr tyvar <+> text "::" <+> ppr tv_kind 
                           <+> text ":=" 
                           <+> ppr ty    <+> text "::" <+> ppr ty_kind) )
         (return ()) }
  where
    tv_kind = tyVarKind tyvar
    ty_kind = typeKind ty
\end{code}


%************************************************************************
%*									*
	MetaTvs: TauTvs
%*									*
%************************************************************************

\begin{code}
newFlexiTyVar :: Kind -> TcM TcTyVar
newFlexiTyVar kind = newMetaTyVar TauTv kind

newFlexiTyVarTy  :: Kind -> TcM TcType
newFlexiTyVarTy kind = do
    tc_tyvar <- newFlexiTyVar kind
    return (TyVarTy tc_tyvar)

newFlexiTyVarTys :: Int -> Kind -> TcM [TcType]
newFlexiTyVarTys n kind = mapM newFlexiTyVarTy (nOfThem n kind)

tcInstTyVars :: [TyVar] -> TcM ([TcTyVar], [TcType], TvSubst)
-- Instantiate with META type variables
tcInstTyVars tyvars = tcInstTyVarsX emptyTvSubst tyvars
    -- emptyTvSubst has an empty in-scope set, but that's fine here
    -- Since the tyvars are freshly made, they cannot possibly be
    -- captured by any existing for-alls.

tcInstTyVarsX :: TvSubst -> [TyVar] -> TcM ([TcTyVar], [TcType], TvSubst)
tcInstTyVarsX subst tyvars =
  do { (subst', tyvars') <- mapAccumLM tcInstTyVar subst tyvars
     ; return (tyvars', mkTyVarTys tyvars', subst') }

tcInstTyVar :: TvSubst -> TyVar -> TcM (TvSubst, TcTyVar)
-- Make a new unification variable tyvar whose Name and Kind come from
-- an existing TyVar. We substitute kind variables in the kind.
tcInstTyVar subst tyvar
  = do  { uniq <- newMetaUnique
        ; ref <- newMutVar Flexi
        ; let name   = mkSystemName uniq (getOccName tyvar)
              kind   = substTy subst (tyVarKind tyvar)
              new_tv = mkTcTyVar name kind (MetaTv TauTv ref)
        ; return (extendTvSubst subst tyvar (mkTyVarTy new_tv), new_tv) }
\end{code}


%************************************************************************
%*									*
	MetaTvs: SigTvs
%*									*
%************************************************************************

\begin{code}
zonkSigTyVar :: TcTyVar -> TcM TcTyVar
zonkSigTyVar sig_tv 
  | isSkolemTyVar sig_tv 
  = return sig_tv	-- Happens in the call in TcBinds.checkDistinctTyVars
  | otherwise
  = ASSERT( isSigTyVar sig_tv )
    do { ty <- zonkTcTyVar sig_tv
       ; return (tcGetTyVar "zonkSigTyVar" ty) }
	-- 'ty' is bound to be a type variable, because SigTvs
	-- can only be unified with type variables
\end{code}



%************************************************************************
%*									*
\subsection{Zonking -- the exernal interfaces}
%*									*
%************************************************************************

@tcGetGlobalTyVars@ returns a fully-zonked set of tyvars free in the environment.
To improve subsequent calls to the same function it writes the zonked set back into
the environment.

\begin{code}
tcGetGlobalTyVars :: TcM TcTyVarSet
tcGetGlobalTyVars
  = do { (TcLclEnv {tcl_tyvars = gtv_var}) <- getLclEnv
       ; gbl_tvs  <- readMutVar gtv_var
       ; gbl_tvs' <- zonkTcTyVarsAndFV gbl_tvs
       ; writeMutVar gtv_var gbl_tvs'
       ; return gbl_tvs' }
\end{code}

-----------------  Type variables

\begin{code}
zonkTcTyVars :: [TcTyVar] -> TcM [TcType]
zonkTcTyVars tyvars = mapM zonkTcTyVar tyvars

zonkTcTyVarsAndFV :: TcTyVarSet -> TcM TcTyVarSet
zonkTcTyVarsAndFV tyvars = tyVarsOfTypes <$> mapM zonkTcTyVar (varSetElems tyvars)

-----------------  Types
zonkTcTypeCarefully :: TcType -> TcM TcType
-- Do not zonk type variables free in the environment
zonkTcTypeCarefully ty = zonkTcType ty   -- I think this function is out of date

{-
  = do { env_tvs <- tcGetGlobalTyVars
       ; zonkType (zonk_tv env_tvs) ty }
  where
    zonk_tv env_tvs tv
      | tv `elemVarSet` env_tvs 
      = return (TyVarTy tv)
      | otherwise
      = ASSERT( isTcTyVar tv )
    	case tcTyVarDetails tv of
          SkolemTv {}   -> return (TyVarTy tv)
          RuntimeUnk {} -> return (TyVarTy tv)
          FlatSkol ty   -> zonkType (zonk_tv env_tvs) ty
          MetaTv _ ref  -> do { cts <- readMutVar ref
                              ; case cts of
			           Flexi       -> return (TyVarTy tv)
			           Indirect ty -> zonkType (zonk_tv env_tvs) ty }
-}

zonkTcType :: TcType -> TcM TcType
-- Simply look through all Flexis
zonkTcType ty = zonkType zonkTcTyVar ty

zonkTcTyVar :: TcTyVar -> TcM TcType
-- Simply look through all Flexis
zonkTcTyVar tv
  = ASSERT2( isTcTyVar tv, ppr tv ) do
    case tcTyVarDetails tv of
      SkolemTv {}   -> zonk_kind_and_return
      RuntimeUnk {} -> zonk_kind_and_return
      FlatSkol ty   -> zonkTcType ty
      MetaTv _ ref  -> do { cts <- readMutVar ref
                          ; case cts of
		               Flexi       -> zonk_kind_and_return
			       Indirect ty -> zonkTcType ty }
  where
    zonk_kind_and_return = do { z_tv <- zonkTyVarKind tv
                              ; return (TyVarTy z_tv) }

zonkTyVarKind :: TyVar -> TcM TyVar
zonkTyVarKind tv = do { kind' <- zonkTcKind (tyVarKind tv)
                      ; return (setTyVarKind tv kind') }

zonkTcTypeAndSubst :: TvSubst -> TcType -> TcM TcType
-- Zonk, and simultaneously apply a non-necessarily-idempotent substitution
zonkTcTypeAndSubst subst ty = zonkType zonk_tv ty
  where
    zonk_tv tv
      = do { z_tv <- updateTyVarKindM zonkTcKind tv
           ; case tcTyVarDetails tv of
                SkolemTv {}   -> return (TyVarTy z_tv)
                RuntimeUnk {} -> return (TyVarTy z_tv)
                FlatSkol ty   -> zonkType zonk_tv ty
                MetaTv _ ref  -> do { cts <- readMutVar ref
                                    ; case cts of
      			           Flexi       -> zonk_flexi z_tv
      			           Indirect ty -> zonkType zonk_tv ty } }
    zonk_flexi tv
      = case lookupTyVar subst tv of
          Just ty -> zonkType zonk_tv ty
          Nothing -> return (TyVarTy tv)

zonkTcTypes :: [TcType] -> TcM [TcType]
zonkTcTypes tys = mapM zonkTcType tys

zonkTcThetaType :: TcThetaType -> TcM TcThetaType
zonkTcThetaType theta = mapM zonkTcPredType theta

zonkTcPredType :: TcPredType -> TcM TcPredType
zonkTcPredType = zonkTcType
\end{code}

-------------------  These ...ToType, ...ToKind versions
		     are used at the end of type checking

\begin{code}
defaultKindVarToStar :: TcTyVar -> TcM ()
-- We have a meta-kind: unify it with '*'
defaultKindVarToStar kv 
  = ASSERT ( isKiVar kv && isMetaTyVar kv )
    writeMetaTyVar kv liftedTypeKind

zonkQuantifiedTyVars :: TcTyVarSet -> TcM [TcTyVar]
-- Precondition: a kind variable occurs before a type
--               variable mentioning it in its kind
zonkQuantifiedTyVars tyvars
  = do { let (kvs, tvs) = partitionKiTyVars (varSetElems tyvars)
       ; poly_kinds <- xoptM Opt_PolyKinds
       ; if poly_kinds then
             mapM zonkQuantifiedTyVar (kvs ++ tvs)
           -- Because of the order, any kind variables
           -- mentioned in the kinds of the type variables refer to
           -- the now-quantified versions
         else
             -- In the non-PolyKinds case, default the kind variables
             -- to *, and zonk the tyvars as usual.  Notice that this
             -- may make zonkQuantifiedTyVars return a shorter list
             -- than it was passed, but that's ok
             do { let (meta_kvs, skolem_kvs) = partition isMetaTyVar kvs
                ; WARN ( not (null skolem_kvs), ppr skolem_kvs )
                  mapM_ defaultKindVarToStar meta_kvs
                ; mapM zonkQuantifiedTyVar (skolem_kvs ++ tvs) } }

zonkQuantifiedTyVar :: TcTyVar -> TcM TcTyVar
-- The quantified type variables often include meta type variables
-- we want to freeze them into ordinary type variables, and
-- default their kind (e.g. from OpenTypeKind to TypeKind)
-- 			-- see notes with Kind.defaultKind
-- The meta tyvar is updated to point to the new skolem TyVar.  Now any 
-- bound occurences of the original type variable will get zonked to 
-- the immutable version.
--
-- We leave skolem TyVars alone; they are immutable.
--
-- This function is called on both kind and type variables,
-- but kind variables *only* if PolyKinds is on.
zonkQuantifiedTyVar tv
  = ASSERT2( isTcTyVar tv, ppr tv ) 
    case tcTyVarDetails tv of
      SkolemTv {} -> do { kind <- zonkTcKind (tyVarKind tv)
                        ; return $ setTyVarKind tv kind }
	-- It might be a skolem type variable, 
	-- for example from a user type signature

      MetaTv _ ref ->
          do when debugIsOn $ do
                 -- [Sept 04] Check for non-empty.
                 -- See note [Silly Type Synonym]
                 cts <- readMutVar ref
                 case cts of
                     Flexi -> return ()
                     Indirect ty -> WARN( True, ppr tv $$ ppr ty )
                                    return ()
             skolemiseUnboundMetaTyVar tv vanillaSkolemTv
      _other -> pprPanic "zonkQuantifiedTyVar" (ppr tv) -- FlatSkol, RuntimeUnk

skolemiseUnboundMetaTyVar :: TcTyVar -> TcTyVarDetails -> TcM TyVar
-- We have a Meta tyvar with a ref-cell inside it
-- Skolemise it, including giving it a new Name, so that
--   we are totally out of Meta-tyvar-land
-- We create a skolem TyVar, not a regular TyVar
--   See Note [Zonking to Skolem]
skolemiseUnboundMetaTyVar tv details
  = ASSERT2( isMetaTyVar tv, ppr tv ) 
    do  { span <- getSrcSpanM    -- Get the location from "here"
                                 -- ie where we are generalising
        ; uniq <- newUnique      -- Remove it from TcMetaTyVar unique land
        ; kind <- zonkTcKind (tyVarKind tv)
        ; let final_kind = defaultKind kind
              final_name = mkInternalName uniq (getOccName tv) span
              final_tv   = mkTcTyVar final_name final_kind details

        ; writeMetaTyVar tv (mkTyVarTy final_tv)
        ; return final_tv }
\end{code}

\begin{code}
zonkImplication :: Implication -> TcM Implication
zonkImplication implic@(Implic { ic_given = given 
                               , ic_wanted = wanted
                               , ic_loc = loc })
  = do {    -- No need to zonk the skolems
       ; given'  <- mapM zonkEvVar given
       ; loc'    <- zonkGivenLoc loc
       ; wanted' <- zonkWC wanted
       ; return (implic { ic_given = given'
                        , ic_wanted = wanted'
                        , ic_loc = loc' }) }

zonkEvVar :: EvVar -> TcM EvVar
zonkEvVar var = do { ty' <- zonkTcType (varType var)
                   ; return (setVarType var ty') }


zonkWC :: WantedConstraints -> TcM WantedConstraints
zonkWC (WC { wc_flat = flat, wc_impl = implic, wc_insol = insol })
  = do { flat'   <- mapBagM zonkCt flat 
       ; implic' <- mapBagM zonkImplication implic
       ; insol'  <- mapBagM zonkCt insol
       ; return (WC { wc_flat = flat', wc_impl = implic', wc_insol = insol' }) }

zonkCt :: Ct -> TcM Ct 
-- Zonking a Ct conservatively gives back a CNonCanonical
zonkCt ct 
  = do { v'  <- zonkEvVar (cc_id ct)
       ; fl' <- zonkFlavor (cc_flavor ct)
       ; return $ 
         CNonCanonical { cc_id = v'
                       , cc_flavor = fl'
                       , cc_depth = cc_depth ct } }
zonkCts :: Cts -> TcM Cts
zonkCts = mapBagM zonkCt

zonkWantedEvVars :: Bag WantedEvVar -> TcM (Bag WantedEvVar)
zonkWantedEvVars = mapBagM zonkWantedEvVar

zonkWantedEvVar :: WantedEvVar -> TcM WantedEvVar
zonkWantedEvVar (EvVarX v l) = do { v' <- zonkEvVar v; return (EvVarX v' l) }

zonkFlavor :: CtFlavor -> TcM CtFlavor
zonkFlavor (Given loc gk) = do { loc' <- zonkGivenLoc loc; return (Given loc' gk) }
zonkFlavor fl             = return fl

zonkGivenLoc :: GivenLoc -> TcM GivenLoc
-- GivenLocs may have unification variables inside them!
zonkGivenLoc (CtLoc skol_info span ctxt)
  = do { skol_info' <- zonkSkolemInfo skol_info
       ; return (CtLoc skol_info' span ctxt) }

zonkSkolemInfo :: SkolemInfo -> TcM SkolemInfo
zonkSkolemInfo (SigSkol cx ty)  = do { ty' <- zonkTcType ty
                                     ; return (SigSkol cx ty') }
zonkSkolemInfo (InferSkol ntys) = do { ntys' <- mapM do_one ntys
                                     ; return (InferSkol ntys') }
  where
    do_one (n, ty) = do { ty' <- zonkTcType ty; return (n, ty') }
zonkSkolemInfo skol_info = return skol_info
\end{code}

Note [Silly Type Synonyms]
~~~~~~~~~~~~~~~~~~~~~~~~~~
Consider this:
	type C u a = u	-- Note 'a' unused

	foo :: (forall a. C u a -> C u a) -> u
	foo x = ...

	bar :: Num u => u
	bar = foo (\t -> t + t)

* From the (\t -> t+t) we get type  {Num d} =>  d -> d
  where d is fresh.

* Now unify with type of foo's arg, and we get:
	{Num (C d a)} =>  C d a -> C d a
  where a is fresh.

* Now abstract over the 'a', but float out the Num (C d a) constraint
  because it does not 'really' mention a.  (see exactTyVarsOfType)
  The arg to foo becomes
	\/\a -> \t -> t+t

* So we get a dict binding for Num (C d a), which is zonked to give
	a = ()
  [Note Sept 04: now that we are zonking quantified type variables
  on construction, the 'a' will be frozen as a regular tyvar on
  quantification, so the floated dict will still have type (C d a).
  Which renders this whole note moot; happily!]

* Then the \/\a abstraction has a zonked 'a' in it.

All very silly.   I think its harmless to ignore the problem.  We'll end up with
a \/\a in the final result but all the occurrences of a will be zonked to ()

Note [Zonking to Skolem]
~~~~~~~~~~~~~~~~~~~~~~~~
We used to zonk quantified type variables to regular TyVars.  However, this
leads to problems.  Consider this program from the regression test suite:

  eval :: Int -> String -> String -> String
  eval 0 root actual = evalRHS 0 root actual

  evalRHS :: Int -> a
  evalRHS 0 root actual = eval 0 root actual

It leads to the deferral of an equality (wrapped in an implication constraint)

  forall a. () => ((String -> String -> String) ~ a)

which is propagated up to the toplevel (see TcSimplify.tcSimplifyInferCheck).
In the meantime `a' is zonked and quantified to form `evalRHS's signature.
This has the *side effect* of also zonking the `a' in the deferred equality
(which at this point is being handed around wrapped in an implication
constraint).

Finally, the equality (with the zonked `a') will be handed back to the
simplifier by TcRnDriver.tcRnSrcDecls calling TcSimplify.tcSimplifyTop.
If we zonk `a' with a regular type variable, we will have this regular type
variable now floating around in the simplifier, which in many places assumes to
only see proper TcTyVars.

We can avoid this problem by zonking with a skolem.  The skolem is rigid
(which we require for a quantified variable), but is still a TcTyVar that the
simplifier knows how to deal with.


%************************************************************************
%*									*
\subsection{Zonking -- the main work-horses: zonkType, zonkTyVar}
%*									*
%*		For internal use only!					*
%*									*
%************************************************************************

\begin{code}
-- For unbound, mutable tyvars, zonkType uses the function given to it
-- For tyvars bound at a for-all, zonkType zonks them to an immutable
--	type variable and zonks the kind too

zonkKind :: (TcTyVar -> TcM Kind) -> TcKind -> TcM Kind
zonkKind = zonkType

zonkType :: (TcTyVar -> TcM Type)  -- What to do with TcTyVars
         -> TcType -> TcM Type
zonkType zonk_tc_tyvar ty
  = go ty
  where
    go (TyConApp tc tys) = do tys' <- mapM go tys
                              return (TyConApp tc tys')

    go (FunTy arg res)   = do arg' <- go arg
                              res' <- go res
                              return (FunTy arg' res')

    go (AppTy fun arg)   = do fun' <- go fun
                              arg' <- go arg
                              return (mkAppTy fun' arg')
		-- NB the mkAppTy; we might have instantiated a
		-- type variable to a type constructor, so we need
		-- to pull the TyConApp to the top.

	-- The two interesting cases!
    go (TyVarTy tyvar) | isTcTyVar tyvar = zonk_tc_tyvar tyvar
		       | otherwise	 = TyVarTy <$> updateTyVarKindM zonkTcKind tyvar
		-- Ordinary (non Tc) tyvars occur inside quantified types

    go (ForAllTy tyvar ty) = ASSERT( isImmutableTyVar tyvar ) do
                             ty' <- go ty
                             tyvar' <- updateTyVarKindM zonkTcKind tyvar
                             return (ForAllTy tyvar' ty')
\end{code}



%************************************************************************
%*									*
			Zonking kinds
%*									*
%************************************************************************

\begin{code}
compatKindTcM :: Kind -> Kind -> TcM Bool
compatKindTcM k1 k2
  = do { k1' <- zonkTcKind k1
       ; k2' <- zonkTcKind k2
       ; return $ k1' `isSubKind` k2' || k2' `isSubKind` k1' }

isSubKindTcM :: Kind -> Kind -> TcM Bool
isSubKindTcM k1 k2
  = do { k1' <- zonkTcKind k1
       ; k2' <- zonkTcKind k2
       ; return $ k1' `isSubKind` k2' }

-------------
zonkTcKind :: TcKind -> TcM TcKind
zonkTcKind k = zonkTcType k
\end{code}
			
%************************************************************************
%*									*
\subsection{Checking a user type}
%*									*
%************************************************************************

When dealing with a user-written type, we first translate it from an HsType
to a Type, performing kind checking, and then check various things that should 
be true about it.  We don't want to perform these checks at the same time
as the initial translation because (a) they are unnecessary for interface-file
types and (b) when checking a mutually recursive group of type and class decls,
we can't "look" at the tycons/classes yet.  Also, the checks are are rather
diverse, and used to really mess up the other code.

One thing we check for is 'rank'.  

	Rank 0: 	monotypes (no foralls)
	Rank 1:		foralls at the front only, Rank 0 inside
	Rank 2:		foralls at the front, Rank 1 on left of fn arrow,

	basic ::= tyvar | T basic ... basic

	r2  ::= forall tvs. cxt => r2a
	r2a ::= r1 -> r2a | basic
	r1  ::= forall tvs. cxt => r0
	r0  ::= r0 -> r0 | basic
	
Another thing is to check that type synonyms are saturated. 
This might not necessarily show up in kind checking.
	type A i = i
	data T k = MkT (k Int)
	f :: T A	-- BAD!

	
\begin{code}
checkValidType :: UserTypeCtxt -> Type -> TcM ()
-- Checks that the type is valid for the given context
checkValidType ctxt ty = do
    traceTc "checkValidType" (ppr ty)
    unboxed  <- xoptM Opt_UnboxedTuples
    rank2    <- xoptM Opt_Rank2Types
    rankn    <- xoptM Opt_RankNTypes
    polycomp <- xoptM Opt_PolymorphicComponents
    let 
	gen_rank n | rankn     = ArbitraryRank
	           | rank2     = Rank 2
	           | otherwise = Rank n
	rank
	  = case ctxt of
		 DefaultDeclCtxt-> MustBeMonoType
		 ResSigCtxt	-> MustBeMonoType
		 LamPatSigCtxt	-> gen_rank 0
		 BindPatSigCtxt	-> gen_rank 0
		 TySynCtxt _    -> gen_rank 0

		 ExprSigCtxt 	-> gen_rank 1
		 FunSigCtxt _   -> gen_rank 1
		 InfSigCtxt _   -> ArbitraryRank	-- Inferred type
		 ConArgCtxt _   | polycomp -> gen_rank 2
                                -- We are given the type of the entire
                                -- constructor, hence rank 1
 				| otherwise -> gen_rank 1

		 ForSigCtxt _	-> gen_rank 1
		 SpecInstCtxt   -> gen_rank 1
                 ThBrackCtxt    -> gen_rank 1
		 GhciCtxt       -> ArbitraryRank
                 _              -> panic "checkValidType"
                                     -- Can't happen; not used for *user* sigs

	actual_kind = typeKind ty

	kind_ok = case ctxt of
			TySynCtxt _  -> True -- Any kind will do
			ThBrackCtxt  -> True -- ditto
                        GhciCtxt     -> True -- ditto
			ResSigCtxt   -> tcIsSubOpenTypeKind actual_kind
			ExprSigCtxt  -> tcIsSubOpenTypeKind actual_kind
			ForSigCtxt _ -> isLiftedTypeKind actual_kind
			_            -> tcIsSubArgTypeKind actual_kind
	
	ubx_tup 
         | not unboxed = UT_NotOk
         | otherwise   = case ctxt of
	              	   TySynCtxt _ -> UT_Ok
	              	   ExprSigCtxt -> UT_Ok
	              	   ThBrackCtxt -> UT_Ok
		      	   GhciCtxt    -> UT_Ok
	              	   _           -> UT_NotOk

	-- Check the internal validity of the type itself
    check_type rank ubx_tup ty

	-- Check that the thing has kind Type, and is lifted if necessary
	-- Do this second, because we can't usefully take the kind of an 
	-- ill-formed type such as (a~Int)
    traceTc "checkValidType kind_ok ctxt" (ppr kind_ok $$ pprUserTypeCtxt ctxt)
    checkTc kind_ok (kindErr actual_kind)

    traceTc "checkValidType done" (ppr ty)

checkValidMonoType :: Type -> TcM ()
checkValidMonoType ty = check_mono_type MustBeMonoType ty
\end{code}


\begin{code}
data Rank = ArbitraryRank	  -- Any rank ok
          | MustBeMonoType  	  -- Monotype regardless of flags
	  | TyConArgMonoType	  -- Monotype but could be poly if -XImpredicativeTypes
	  | SynArgMonoType	  -- Monotype but could be poly if -XLiberalTypeSynonyms
          | Rank Int		  -- Rank n, but could be more with -XRankNTypes

decRank :: Rank -> Rank		  -- Function arguments
decRank (Rank 0)   = Rank 0
decRank (Rank n)   = Rank (n-1)
decRank other_rank = other_rank

nonZeroRank :: Rank -> Bool
nonZeroRank ArbitraryRank = True
nonZeroRank (Rank n) 	  = n>0
nonZeroRank _        	  = False

----------------------------------------
data UbxTupFlag = UT_Ok	| UT_NotOk
	-- The "Ok" version means "ok if UnboxedTuples is on"

----------------------------------------
check_mono_type :: Rank -> KindOrType -> TcM ()	-- No foralls anywhere
				      		-- No unlifted types of any kind
check_mono_type rank ty
  | isKind ty = return ()  -- IA0_NOTE: Do we need to check kinds?
  | otherwise
   = do { check_type rank UT_NotOk ty
	; checkTc (not (isUnLiftedType ty)) (unliftedArgErr ty) }

check_type :: Rank -> UbxTupFlag -> Type -> TcM ()
-- The args say what the *type context* requires, independent
-- of *flag* settings.  You test the flag settings at usage sites.
-- 
-- Rank is allowed rank for function args
-- Rank 0 means no for-alls anywhere

check_type rank ubx_tup ty
  | not (null tvs && null theta)
  = do	{ checkTc (nonZeroRank rank) (forAllTyErr rank ty)
		-- Reject e.g. (Maybe (?x::Int => Int)), 
		-- with a decent error message
	; check_valid_theta SigmaCtxt theta
	; check_type rank ubx_tup tau	-- Allow foralls to right of arrow
	; checkAmbiguity tvs theta (tyVarsOfType tau) }
  where
    (tvs, theta, tau) = tcSplitSigmaTy ty
   
check_type _ _ (TyVarTy _) = return ()

check_type rank _ (FunTy arg_ty res_ty)
  = do	{ check_type (decRank rank) UT_NotOk arg_ty
	; check_type rank 	    UT_Ok    res_ty }

check_type rank _ (AppTy ty1 ty2)
  = do	{ check_arg_type rank ty1
	; check_arg_type rank ty2 }

check_type rank ubx_tup ty@(TyConApp tc tys)
  | isSynTyCon tc
  = do	{ 	-- Check that the synonym has enough args
		-- This applies equally to open and closed synonyms
	 	-- It's OK to have an *over-applied* type synonym
		--	data Tree a b = ...
		--	type Foo a = Tree [a]
		--	f :: Foo a b -> ...
 	  checkTc (tyConArity tc <= length tys) arity_msg

	-- See Note [Liberal type synonyms]
	; liberal <- xoptM Opt_LiberalTypeSynonyms
	; if not liberal || isSynFamilyTyCon tc then
		-- For H98 and synonym families, do check the type args
		mapM_ (check_mono_type SynArgMonoType) tys

	  else	-- In the liberal case (only for closed syns), expand then check
	  case tcView ty of   
	     Just ty' -> check_type rank ubx_tup ty' 
	     Nothing  -> pprPanic "check_tau_type" (ppr ty)
    }
    
  | isUnboxedTupleTyCon tc
  = do	{ ub_tuples_allowed <- xoptM Opt_UnboxedTuples
	; checkTc (ubx_tup_ok ub_tuples_allowed) ubx_tup_msg

	; impred <- xoptM Opt_ImpredicativeTypes	
	; let rank' = if impred then ArbitraryRank else TyConArgMonoType
		-- c.f. check_arg_type
		-- However, args are allowed to be unlifted, or
		-- more unboxed tuples, so can't use check_arg_ty
	; mapM_ (check_type rank' UT_Ok) tys }

  | otherwise
  = mapM_ (check_arg_type rank) tys

  where
    ubx_tup_ok ub_tuples_allowed = case ubx_tup of
                                   UT_Ok -> ub_tuples_allowed
                                   _     -> False

    n_args    = length tys
    tc_arity  = tyConArity tc

    arity_msg   = arityErr "Type synonym" (tyConName tc) tc_arity n_args
    ubx_tup_msg = ubxArgTyErr ty

check_type _ _ ty = pprPanic "check_type" (ppr ty)

----------------------------------------
check_arg_type :: Rank -> KindOrType -> TcM ()
-- The sort of type that can instantiate a type variable,
-- or be the argument of a type constructor.
-- Not an unboxed tuple, but now *can* be a forall (since impredicativity)
-- Other unboxed types are very occasionally allowed as type
-- arguments depending on the kind of the type constructor
-- 
-- For example, we want to reject things like:
--
--	instance Ord a => Ord (forall s. T s a)
-- and
--	g :: T s (forall b.b)
--
-- NB: unboxed tuples can have polymorphic or unboxed args.
--     This happens in the workers for functions returning
--     product types with polymorphic components.
--     But not in user code.
-- Anyway, they are dealt with by a special case in check_tau_type

check_arg_type rank ty
  | isKind ty = return ()  -- IA0_NOTE: Do we need to check a kind?
  | otherwise
  = do	{ impred <- xoptM Opt_ImpredicativeTypes
	; let rank' = case rank of 	    -- Predictive => must be monotype
	      	        MustBeMonoType     -> MustBeMonoType  -- Monotype, regardless
			_other | impred    -> ArbitraryRank
			       | otherwise -> TyConArgMonoType
			-- Make sure that MustBeMonoType is propagated, 
			-- so that we don't suggest -XImpredicativeTypes in
			--    (Ord (forall a.a)) => a -> a
			-- and so that if it Must be a monotype, we check that it is!

	; check_type rank' UT_NotOk ty
	; checkTc (not (isUnLiftedType ty)) (unliftedArgErr ty) }

----------------------------------------
forAllTyErr :: Rank -> Type -> SDoc
forAllTyErr rank ty 
   = vcat [ hang (ptext (sLit "Illegal polymorphic or qualified type:")) 2 (ppr ty)
          , suggestion ]
  where
    suggestion = case rank of
    	       	   Rank _ -> ptext (sLit "Perhaps you intended to use -XRankNTypes or -XRank2Types")
    	       	   TyConArgMonoType -> ptext (sLit "Perhaps you intended to use -XImpredicativeTypes")
    	       	   SynArgMonoType -> ptext (sLit "Perhaps you intended to use -XLiberalTypeSynonyms")
		   _ -> empty      -- Polytype is always illegal

unliftedArgErr, ubxArgTyErr :: Type -> SDoc
unliftedArgErr  ty = sep [ptext (sLit "Illegal unlifted type:"), ppr ty]
ubxArgTyErr     ty = sep [ptext (sLit "Illegal unboxed tuple type as function argument:"), ppr ty]

kindErr :: Kind -> SDoc
kindErr kind       = sep [ptext (sLit "Expecting an ordinary type, but found a type of kind"), ppr kind]
\end{code}

Note [Liberal type synonyms]
~~~~~~~~~~~~~~~~~~~~~~~~~~~~
If -XLiberalTypeSynonyms is on, expand closed type synonyms *before*
doing validity checking.  This allows us to instantiate a synonym defn
with a for-all type, or with a partially-applied type synonym.
	e.g.   type T a b = a
	       type S m   = m ()
	       f :: S (T Int)
Here, T is partially applied, so it's illegal in H98.  But if you
expand S first, then T we get just
	       f :: Int
which is fine.

IMPORTANT: suppose T is a type synonym.  Then we must do validity
checking on an appliation (T ty1 ty2)

	*either* before expansion (i.e. check ty1, ty2)
	*or* after expansion (i.e. expand T ty1 ty2, and then check)
	BUT NOT BOTH

If we do both, we get exponential behaviour!!

  data TIACons1 i r c = c i ::: r c
  type TIACons2 t x = TIACons1 t (TIACons1 t x)
  type TIACons3 t x = TIACons2 t (TIACons1 t x)
  type TIACons4 t x = TIACons2 t (TIACons2 t x)
  type TIACons7 t x = TIACons4 t (TIACons3 t x)


%************************************************************************
%*									*
\subsection{Checking a theta or source type}
%*									*
%************************************************************************

\begin{code}
checkValidTheta :: UserTypeCtxt -> ThetaType -> TcM ()
checkValidTheta ctxt theta 
  = addErrCtxt (checkThetaCtxt ctxt theta) (check_valid_theta ctxt theta)

-------------------------
check_valid_theta :: UserTypeCtxt -> [PredType] -> TcM ()
check_valid_theta _ []
  = return ()
check_valid_theta ctxt theta = do
    dflags <- getDOpts
    warnTc (notNull dups) (dupPredWarn dups)
    mapM_ (check_pred_ty dflags ctxt) theta
  where
    (_,dups) = removeDups cmpPred theta

-------------------------
check_pred_ty :: DynFlags -> UserTypeCtxt -> PredType -> TcM ()
check_pred_ty dflags ctxt pred = check_pred_ty' dflags ctxt (shallowPredTypePredTree pred)

check_pred_ty' :: DynFlags -> UserTypeCtxt -> PredTree -> TcM ()
check_pred_ty' dflags ctxt (ClassPred cls tys)
  = do {	-- Class predicates are valid in all contexts
       ; checkTc (arity == n_tys) arity_err

		-- Check the form of the argument types
       ; mapM_ checkValidMonoType tys
       ; checkTc (check_class_pred_tys dflags ctxt tys)
		 (predTyVarErr (mkClassPred cls tys) $$ how_to_allow)
       }
  where
    class_name = className cls
    arity      = classArity cls
    n_tys      = length tys
    arity_err  = arityErr "Class" class_name arity n_tys
    how_to_allow = parens (ptext (sLit "Use -XFlexibleContexts to permit this"))


check_pred_ty' dflags _ctxt (EqPred ty1 ty2)
  = do {	-- Equational constraints are valid in all contexts if type
		-- families are permitted
       ; checkTc (xopt Opt_TypeFamilies dflags || xopt Opt_GADTs dflags) 
                 (eqPredTyErr (mkEqPred (ty1, ty2)))

		-- Check the form of the argument types
       ; checkValidMonoType ty1
       ; checkValidMonoType ty2
       }

check_pred_ty' _ _ctxt (IPPred _ ty) = checkValidMonoType ty
	-- Contrary to GHC 7.2 and below, we allow implicit parameters not only
	-- in type signatures but also in instance decls, superclasses etc
	-- The reason we didn't allow implicit params in instances is a bit
	-- subtle:
	-- If we allowed	instance (?x::Int, Eq a) => Foo [a] where ...
	-- then when we saw (e :: (?x::Int) => t) it would be unclear how to 
	-- discharge all the potential usas of the ?x in e.   For example, a
	-- constraint Foo [Int] might come out of e,and applying the
	-- instance decl would show up two uses of ?x.
        --
        -- Happily this is not an issue in the new constraint solver.

check_pred_ty' dflags ctxt t@(TuplePred ts)
  = do { checkTc (xopt Opt_ConstraintKinds dflags)
                 (predTupleErr (predTreePredType t))
       ; mapM_ (check_pred_ty dflags ctxt) ts }
    -- This case will not normally be executed because without -XConstraintKinds
    -- tuple types are only kind-checked as *

check_pred_ty' dflags ctxt (IrredPred pred)
    -- Allowing irreducible predicates in class superclasses is somewhat dangerous
    -- because we can write:
    --
    --  type family Fooish x :: * -> Constraint
    --  type instance Fooish () = Foo
    --  class Fooish () a => Foo a where
    --
    -- This will cause the constraint simplifier to loop because every time we canonicalise a
    -- (Foo a) class constraint we add a (Fooish () a) constraint which will be immediately
    -- solved to add+canonicalise another (Foo a) constraint.
    --
    -- It is equally dangerous to allow them in instance heads because in that case the
    -- Paterson conditions may not detect duplication of a type variable or size change.
    --
    -- In both cases it's OK if the predicate is actually a synonym, though.
    -- We'll also allow it if
  = do checkTc (xopt Opt_ConstraintKinds dflags)
               (predIrredErr pred)
       case tcView pred of
         Just pred' -> 
           -- Synonym: just look through
           check_pred_ty dflags ctxt pred'
         Nothing
           | xopt Opt_UndecidableInstances dflags -> return ()
           | otherwise -> do
             -- Make sure it is OK to have an irred pred in this context
             checkTc (case ctxt of ClassSCCtxt _ -> False; InstDeclCtxt -> False; _ -> True)
                     (predIrredBadCtxtErr pred)

-------------------------
check_class_pred_tys :: DynFlags -> UserTypeCtxt -> [KindOrType] -> Bool
check_class_pred_tys dflags ctxt kts
  = case ctxt of
	SpecInstCtxt -> True	-- {-# SPECIALISE instance Eq (T Int) #-} is fine
	InstDeclCtxt -> flexible_contexts || undecidable_ok || all tcIsTyVarTy tys
				-- Further checks on head and theta in
				-- checkInstTermination
	_             -> flexible_contexts || all tyvar_head tys
  where
    (_, tys) = span isKind kts  -- see Note [Kind polymorphic type classes]
    flexible_contexts = xopt Opt_FlexibleContexts dflags
    undecidable_ok = xopt Opt_UndecidableInstances dflags

{-
Note [Kind polymorphic type classes]
~~~~~~~~~~~~~~~~~~~~~~~~~~~~~~~~~~~~

class C f where
  empty :: f a
-- C :: forall k. k -> Constraint
-- empty :: forall (a :: k). f a

MultiParam:
~~~~~~~~~~~

instance C Maybe where
  empty = Nothing

The dictionary gets type [C * Maybe] even if it's not a MultiParam
type class.

Flexible:
~~~~~~~~~

data D a = D
-- D :: forall k. k -> *

instance C D where
  empty = D

The dictionary gets type [C * (D *)]. IA0_TODO it should be
generalized actually.

-}

-------------------------
tyvar_head :: Type -> Bool
tyvar_head ty			-- Haskell 98 allows predicates of form 
  | tcIsTyVarTy ty = True	-- 	C (a ty1 .. tyn)
  | otherwise			-- where a is a type variable
  = case tcSplitAppTy_maybe ty of
	Just (ty, _) -> tyvar_head ty
	Nothing	     -> False
\end{code}

Check for ambiguity
~~~~~~~~~~~~~~~~~~~
	  forall V. P => tau
is ambiguous if P contains generic variables
(i.e. one of the Vs) that are not mentioned in tau

However, we need to take account of functional dependencies
when we speak of 'mentioned in tau'.  Example:
	class C a b | a -> b where ...
Then the type
	forall x y. (C x y) => x
is not ambiguous because x is mentioned and x determines y

NB; the ambiguity check is only used for *user* types, not for types
coming from inteface files.  The latter can legitimately have
ambiguous types. Example

   class S a where s :: a -> (Int,Int)
   instance S Char where s _ = (1,1)
   f:: S a => [a] -> Int -> (Int,Int)
   f (_::[a]) x = (a*x,b)
	where (a,b) = s (undefined::a)

Here the worker for f gets the type
	fw :: forall a. S a => Int -> (# Int, Int #)

If the list of tv_names is empty, we have a monotype, and then we
don't need to check for ambiguity either, because the test can't fail
(see is_ambig).

In addition, GHC insists that at least one type variable
in each constraint is in V.  So we disallow a type like
	forall a. Eq b => b -> b
even in a scope where b is in scope.

\begin{code}
checkAmbiguity :: [TyVar] -> ThetaType -> TyVarSet -> TcM ()
checkAmbiguity forall_tyvars theta tau_tyvars
  = mapM_ complain (filter is_ambig theta)
  where
    complain pred     = addErrTc (ambigErr pred)
    extended_tau_vars = growThetaTyVars theta tau_tyvars

	-- See Note [Implicit parameters and ambiguity] in TcSimplify
    is_ambig pred     = isClassPred  pred &&
			any ambig_var (varSetElems (tyVarsOfType pred))

    ambig_var ct_var  = (ct_var `elem` forall_tyvars) &&
		        not (ct_var `elemVarSet` extended_tau_vars)

ambigErr :: PredType -> SDoc
ambigErr pred
  = sep [ptext (sLit "Ambiguous constraint") <+> quotes (pprType pred),
	 nest 2 (ptext (sLit "At least one of the forall'd type variables mentioned by the constraint") $$
		 ptext (sLit "must be reachable from the type after the '=>'"))]
\end{code}

Note [Growing the tau-tvs using constraints]
~~~~~~~~~~~~~~~~~~~~~~~~~~~~~~~~~~~~~~~~~~~~
(growInstsTyVars insts tvs) is the result of extending the set 
    of tyvars tvs using all conceivable links from pred

E.g. tvs = {a}, preds = {H [a] b, K (b,Int) c, Eq e}
Then grow precs tvs = {a,b,c}

\begin{code}
growThetaTyVars :: TcThetaType -> TyVarSet -> TyVarSet
-- See Note [Growing the tau-tvs using constraints]
growThetaTyVars theta tvs
  | null theta = tvs
  | otherwise  = fixVarSet mk_next tvs
  where
    mk_next tvs = foldr grow_one tvs theta
    grow_one pred tvs = growPredTyVars pred tvs `unionVarSet` tvs

growPredTyVars :: TcPredType
               -> TyVarSet	-- The set to extend
	       -> TyVarSet	-- TyVars of the predicate if it intersects
	       	  		-- the set, or is implicit parameter
growPredTyVars pred tvs = go (classifyPredType pred)
  where
    grow pred_tvs | pred_tvs `intersectsVarSet` tvs = pred_tvs
                  | otherwise                       = emptyVarSet

    go (IPPred _ ty)     = tyVarsOfType ty -- See Note [Implicit parameters and ambiguity]
    go (ClassPred _ tys) = grow (tyVarsOfTypes tys)
    go (EqPred ty1 ty2)  = grow (tyVarsOfType ty1 `unionVarSet` tyVarsOfType ty2)
    go (TuplePred ts)    = unionVarSets (map (go . classifyPredType) ts)
    go (IrredPred ty)    = grow (tyVarsOfType ty)
\end{code}
    
Note [Implicit parameters and ambiguity] 
~~~~~~~~~~~~~~~~~~~~~~~~~~~~~~~~~~~~~~~~
Only a *class* predicate can give rise to ambiguity
An *implicit parameter* cannot.  For example:
	foo :: (?x :: [a]) => Int
	foo = length ?x
is fine.  The call site will suppply a particular 'x'

Furthermore, the type variables fixed by an implicit parameter
propagate to the others.  E.g.
	foo :: (Show a, ?x::[a]) => Int
	foo = show (?x++?x)
The type of foo looks ambiguous.  But it isn't, because at a call site
we might have
	let ?x = 5::Int in foo
and all is well.  In effect, implicit parameters are, well, parameters,
so we can take their type variables into account as part of the
"tau-tvs" stuff.  This is done in the function 'FunDeps.grow'.


\begin{code}
checkThetaCtxt :: UserTypeCtxt -> ThetaType -> SDoc
checkThetaCtxt ctxt theta
  = vcat [ptext (sLit "In the context:") <+> pprTheta theta,
	  ptext (sLit "While checking") <+> pprUserTypeCtxt ctxt ]

eqPredTyErr, predTyVarErr, predTupleErr, predIrredErr, predIrredBadCtxtErr :: PredType -> SDoc
eqPredTyErr  pred = ptext (sLit "Illegal equational constraint") <+> pprType pred
		    $$
		    parens (ptext (sLit "Use -XGADTs or -XTypeFamilies to permit this"))
predTyVarErr pred  = sep [ptext (sLit "Non type-variable argument"),
			  nest 2 (ptext (sLit "in the constraint:") <+> pprType pred)]
predTupleErr pred  = ptext (sLit "Illegal tuple constraint") <+> pprType pred $$
                     parens (ptext (sLit "Use -XConstraintKinds to permit this"))
predIrredErr pred  = ptext (sLit "Illegal irreducible constraint") <+> pprType pred $$
                     parens (ptext (sLit "Use -XConstraintKinds to permit this"))
predIrredBadCtxtErr pred = ptext (sLit "Illegal irreducible constraint") <+> pprType pred $$
                           ptext (sLit "in superclass/instance head context") <+>
                           parens (ptext (sLit "Use -XUndecidableInstances to permit this"))
dupPredWarn :: [[PredType]] -> SDoc
dupPredWarn dups   = ptext (sLit "Duplicate constraint(s):") <+> pprWithCommas pprType (map head dups)

arityErr :: Outputable a => String -> a -> Int -> Int -> SDoc
arityErr kind name n m
  = hsep [ text kind, quotes (ppr name), ptext (sLit "should have"),
	   n_arguments <> comma, text "but has been given", 
           if m==0 then text "none" else int m]
    where
	n_arguments | n == 0 = ptext (sLit "no arguments")
		    | n == 1 = ptext (sLit "1 argument")
		    | True   = hsep [int n, ptext (sLit "arguments")]
\end{code}

%************************************************************************
%*									*
\subsection{Checking for a decent instance head type}
%*									*
%************************************************************************

@checkValidInstHead@ checks the type {\em and} its syntactic constraints:
it must normally look like: @instance Foo (Tycon a b c ...) ...@

The exceptions to this syntactic checking: (1)~if the @GlasgowExts@
flag is on, or (2)~the instance is imported (they must have been
compiled elsewhere). In these cases, we let them go through anyway.

We can also have instances for functions: @instance Foo (a -> b) ...@.

\begin{code}
checkValidInstHead :: UserTypeCtxt -> Class -> [Type] -> TcM ()
checkValidInstHead ctxt clas tys
  = do { dflags <- getDOpts

           -- Check language restrictions; 
           -- but not for SPECIALISE isntance pragmas
       ; unless spec_inst_prag $
         do { checkTc (xopt Opt_TypeSynonymInstances dflags ||
                       all tcInstHeadTyNotSynonym tys)
                 (instTypeErr pp_pred head_type_synonym_msg)
            ; checkTc (xopt Opt_FlexibleInstances dflags ||
                       all tcInstHeadTyAppAllTyVars tys)
                 (instTypeErr pp_pred head_type_args_tyvars_msg)
            ; checkTc (xopt Opt_MultiParamTypeClasses dflags ||
                       isSingleton (dropWhile isKind tys))  -- IA0_NOTE: only count type arguments
                 (instTypeErr pp_pred head_one_type_msg) }

         -- May not contain type family applications
       ; mapM_ checkTyFamFreeness tys

       ; mapM_ checkValidMonoType tys
	-- For now, I only allow tau-types (not polytypes) in 
	-- the head of an instance decl.  
	-- 	E.g.  instance C (forall a. a->a) is rejected
	-- One could imagine generalising that, but I'm not sure
	-- what all the consequences might be
       }

  where
    spec_inst_prag = case ctxt of { SpecInstCtxt -> True; _ -> False }

    pp_pred = pprClassPred clas tys
    head_type_synonym_msg = parens (
                text "All instance types must be of the form (T t1 ... tn)" $$
                text "where T is not a synonym." $$
                text "Use -XTypeSynonymInstances if you want to disable this.")

    head_type_args_tyvars_msg = parens (vcat [
                text "All instance types must be of the form (T a1 ... an)",
                text "where a1 ... an are *distinct type variables*,",
                text "and each type variable appears at most once in the instance head.",
                text "Use -XFlexibleInstances if you want to disable this."])

    head_one_type_msg = parens (
                text "Only one type can be given in an instance head." $$
                text "Use -XMultiParamTypeClasses if you want to allow more.")

instTypeErr :: SDoc -> SDoc -> SDoc
instTypeErr pp_ty msg
  = sep [ptext (sLit "Illegal instance declaration for") <+> quotes pp_ty, 
	 nest 2 msg]
\end{code}

validDeivPred checks for OK 'deriving' context.  See Note [Exotic
derived instance contexts] in TcSimplify.  However the predicate is
here because it uses sizeTypes, fvTypes.

Also check for a bizarre corner case, when the derived instance decl 
would look like
    instance C a b => D (T a) where ...
Note that 'b' isn't a parameter of T.  This gives rise to all sorts of
problems; in particular, it's hard to compare solutions for equality
when finding the fixpoint, and that means the inferContext loop does
not converge.  See Trac #5287.

\begin{code}
validDerivPred :: TyVarSet -> PredType -> Bool
validDerivPred tv_set ty = case getClassPredTys_maybe ty of
  Just (_, tys) | let fvs = fvTypes tys
                -> hasNoDups fvs 
                && sizeTypes tys == length fvs
                && all (`elemVarSet` tv_set) fvs
  _ -> False
\end{code}


%************************************************************************
%*									*
\subsection{Checking instance for termination}
%*									*
%************************************************************************

\begin{code}
checkValidInstance :: UserTypeCtxt -> LHsType Name -> [TyVar] -> ThetaType
                   -> Class -> [TcType] -> TcM ()
checkValidInstance ctxt hs_type tyvars theta clas inst_tys
  = setSrcSpan (getLoc hs_type) $
    do  { setSrcSpan head_loc (checkValidInstHead ctxt clas inst_tys)
        ; checkValidTheta ctxt theta
	; checkAmbiguity tyvars theta (tyVarsOfTypes inst_tys)

	-- Check that instance inference will terminate (if we care)
	-- For Haskell 98 this will already have been done by checkValidTheta,
        -- but as we may be using other extensions we need to check.
	; undecidable_ok <- xoptM Opt_UndecidableInstances
        ; unless undecidable_ok $
	  mapM_ addErrTc (checkInstTermination inst_tys theta)
	
	-- The Coverage Condition
	; checkTc (undecidable_ok || checkInstCoverage clas inst_tys)
	  	  (instTypeErr (pprClassPred clas inst_tys) msg)
        }
  where
    msg  = parens (vcat [ptext (sLit "the Coverage Condition fails for one of the functional dependencies;"),
			 undecidableMsg])

        -- The location of the "head" of the instance
    head_loc = case hs_type of
                 L _ (HsForAllTy _ _ _ (L loc _)) -> loc
                 L loc _                          -> loc
\end{code}

Note [Paterson conditions]
~~~~~~~~~~~~~~~~~~~~~~~~~~

Termination test: the so-called "Paterson conditions" (see Section 5 of
"Understanding functionsl dependencies via Constraint Handling Rules, 
JFP Jan 2007).

We check that each assertion in the context satisfies:
 (1) no variable has more occurrences in the assertion than in the head, and
 (2) the assertion has fewer constructors and variables (taken together
     and counting repetitions) than the head.
This is only needed with -fglasgow-exts, as Haskell 98 restrictions
(which have already been checked) guarantee termination. 

The underlying idea is that 

    for any ground substitution, each assertion in the
    context has fewer type constructors than the head.


\begin{code}
checkInstTermination :: [TcType] -> ThetaType -> [Message]
checkInstTermination tys theta
  = mapCatMaybes check theta
  where
   fvs  = fvTypes tys
   size = sizeTypes tys
   check pred 
      | not (null (fvType pred \\ fvs)) 
      = Just (predUndecErr pred nomoreMsg $$ parens undecidableMsg)
      | sizePred pred >= size
      = Just (predUndecErr pred smallerMsg $$ parens undecidableMsg)
      | otherwise
      = Nothing

predUndecErr :: PredType -> SDoc -> SDoc
predUndecErr pred msg = sep [msg,
			nest 2 (ptext (sLit "in the constraint:") <+> pprType pred)]

nomoreMsg, smallerMsg, undecidableMsg :: SDoc
nomoreMsg = ptext (sLit "Variable occurs more often in a constraint than in the instance head")
smallerMsg = ptext (sLit "Constraint is no smaller than the instance head")
undecidableMsg = ptext (sLit "Use -XUndecidableInstances to permit this")
\end{code}


%************************************************************************
%*									*
	Checking type instance well-formedness and termination
%*									*
%************************************************************************

\begin{code}
-- Check that a "type instance" is well-formed (which includes decidability
-- unless -XUndecidableInstances is given).
--
checkValidFamInst :: [Type] -> Type -> TcM ()
checkValidFamInst typats rhs
  = do { -- left-hand side contains no type family applications
         -- (vanilla synonyms are fine, though)
       ; mapM_ checkTyFamFreeness typats

         -- the right-hand side is a tau type
       ; checkValidMonoType rhs

         -- we have a decidable instance unless otherwise permitted
       ; undecidable_ok <- xoptM Opt_UndecidableInstances
       ; unless undecidable_ok $
	   mapM_ addErrTc (checkFamInstRhs typats (tcTyFamInsts rhs))
       }

-- Make sure that each type family instance is 
--   (1) strictly smaller than the lhs,
--   (2) mentions no type variable more often than the lhs, and
--   (3) does not contain any further type family instances.
--
checkFamInstRhs :: [Type]                  -- lhs
             	-> [(TyCon, [Type])]       -- type family instances
             	-> [Message]
checkFamInstRhs lhsTys famInsts
  = mapCatMaybes check famInsts
  where
   size = sizeTypes lhsTys
   fvs  = fvTypes lhsTys
   check (tc, tys)
      | not (all isTyFamFree tys)
      = Just (famInstUndecErr famInst nestedMsg $$ parens undecidableMsg)
      | not (null (fvTypes tys \\ fvs))
      = Just (famInstUndecErr famInst nomoreVarMsg $$ parens undecidableMsg)
      | size <= sizeTypes tys
      = Just (famInstUndecErr famInst smallerAppMsg $$ parens undecidableMsg)
      | otherwise
      = Nothing
      where
        famInst = TyConApp tc tys

-- Ensure that no type family instances occur in a type.
--
checkTyFamFreeness :: Type -> TcM ()
checkTyFamFreeness ty
  = checkTc (isTyFamFree ty) $
      tyFamInstIllegalErr ty

-- Check that a type does not contain any type family applications.
--
isTyFamFree :: Type -> Bool
isTyFamFree = null . tcTyFamInsts

-- Error messages

tyFamInstIllegalErr :: Type -> SDoc
tyFamInstIllegalErr ty
  = hang (ptext (sLit "Illegal type synonym family application in instance") <> 
         colon) 2 $
      ppr ty

famInstUndecErr :: Type -> SDoc -> SDoc
famInstUndecErr ty msg 
  = sep [msg, 
         nest 2 (ptext (sLit "in the type family application:") <+> 
                 pprType ty)]

nestedMsg, nomoreVarMsg, smallerAppMsg :: SDoc
nestedMsg     = ptext (sLit "Nested type family application")
nomoreVarMsg  = ptext (sLit "Variable occurs more often than in instance head")
smallerAppMsg = ptext (sLit "Application is no smaller than the instance head")
\end{code}


%************************************************************************
%*									*
\subsection{Auxiliary functions}
%*									*
%************************************************************************

\begin{code}
-- Free variables of a type, retaining repetitions, and expanding synonyms
fvType :: Type -> [TyVar]
fvType ty | Just exp_ty <- tcView ty = fvType exp_ty
fvType (TyVarTy tv)        = [tv]
fvType (TyConApp _ tys)    = fvTypes tys
fvType (FunTy arg res)     = fvType arg ++ fvType res
fvType (AppTy fun arg)     = fvType fun ++ fvType arg
fvType (ForAllTy tyvar ty) = filter (/= tyvar) (fvType ty)

fvTypes :: [Type] -> [TyVar]
fvTypes tys                = concat (map fvType tys)

-------------------
<<<<<<< HEAD
sizePred :: PredType -> Int
-- Size of a predicate: the number of variables and constructors
-- See Note [Paterson conditions on PredTypes]
sizePred ty = go (classifyPredType ty)
  where
    go (ClassPred _ tys') = sizeTypes tys'
    go (IPPred {})        = 0
    go (EqPred {})        = 0
    go (TuplePred ts)     = maximum (0:map sizePred ts)
    go (IrredPred ty)     = sizeType ty

-------------------
=======
>>>>>>> 1d47564e
sizeType :: Type -> Int
-- Size of a type: the number of variables and constructors
sizeType ty | Just exp_ty <- tcView ty = sizeType exp_ty
sizeType (TyVarTy _)       = 1
sizeType (TyConApp _ tys)  = sizeTypes tys + 1
sizeType (FunTy arg res)   = sizeType arg + sizeType res + 1
sizeType (AppTy fun arg)   = sizeType fun + sizeType arg
sizeType (ForAllTy _ ty)   = sizeType ty

sizeTypes :: [Type] -> Int
-- IA0_NOTE: Avoid kinds.
sizeTypes xs = sum (map sizeType tys)
  where tys = filter (not . isKind) xs

-- Size of a predicate
--
-- We are considering whether *class* constraints terminate
-- Once we get into an implicit parameter or equality we
-- can't get back to a class constraint, so it's safe
-- to say "size 0".  See Trac #4200.
sizePred :: PredType -> Int
sizePred ty = go (predTypePredTree ty)
  where
    go (ClassPred _ tys') = sizeTypes tys'
    go (IPPred {})        = 0
    go (EqPred {})        = 0
    go (TuplePred ts)     = sum (map go ts)
    go (IrredPred ty)     = sizeType ty
\end{code}

Note [Paterson conditions on PredTypes]
~~~~~~~~~~~~~~~~~~~~~~~~~~~~~~~~~~~~~~~
We are considering whether *class* constraints terminate
(see Note [Paterson conditions]). Precisely, the Paterson conditions
would have us check that "the constraint has fewer constructors and variables
(taken together and counting repetitions) than the head.".

However, we can be a bit more refined by looking at which kind of constraint
this actually is. There are two main tricks:

 1. It seems like it should be OK not to count the tuple type constructor
    for a PredType like (Show a, Eq a) :: Constraint, since we don't
    count the "implicit" tuple in the ThetaType itself.

    In fact, the Paterson test just checks *each component* of the top level
    ThetaType against the size bound, one at a time. By analogy, it should be
    OK to return the size of the *largest* tuple component as the size of the
    whole tuple.

 2. Once we get into an implicit parameter or equality we
    can't get back to a class constraint, so it's safe
    to say "size 0".  See Trac #4200.

NB: we don't want to detect PredTypes in sizeType (and then call 
sizePred on them), or we might get an infinite loop if that PredType
is irreducible. See Trac #5581.<|MERGE_RESOLUTION|>--- conflicted
+++ resolved
@@ -63,14 +63,10 @@
   zonkTcTyVar, zonkTcTyVars, zonkTcTyVarsAndFV, zonkSigTyVar,
   zonkQuantifiedTyVar, zonkQuantifiedTyVars,
   zonkTcType, zonkTcTypes, zonkTcThetaType,
-<<<<<<< HEAD
-  zonkTcKindToKind, zonkTcKind, 
-  zonkCt, zonkCts,
+
+  zonkTcKind, defaultKindVarToStar, zonkCt, zonkCts,
   zonkImplication, zonkEvVar, zonkWantedEvVar,
-=======
-  zonkTcKind, defaultKindVarToStar,
-  zonkImplication, zonkEvVar, zonkWantedEvVar, zonkFlavoredEvVar,
->>>>>>> 1d47564e
+
   zonkWC, zonkWantedEvVars,
   zonkTcTypeAndSubst,
   tcGetGlobalTyVars, 
@@ -1740,22 +1736,6 @@
 fvTypes :: [Type] -> [TyVar]
 fvTypes tys                = concat (map fvType tys)
 
--------------------
-<<<<<<< HEAD
-sizePred :: PredType -> Int
--- Size of a predicate: the number of variables and constructors
--- See Note [Paterson conditions on PredTypes]
-sizePred ty = go (classifyPredType ty)
-  where
-    go (ClassPred _ tys') = sizeTypes tys'
-    go (IPPred {})        = 0
-    go (EqPred {})        = 0
-    go (TuplePred ts)     = maximum (0:map sizePred ts)
-    go (IrredPred ty)     = sizeType ty
-
--------------------
-=======
->>>>>>> 1d47564e
 sizeType :: Type -> Int
 -- Size of a type: the number of variables and constructors
 sizeType ty | Just exp_ty <- tcView ty = sizeType exp_ty
