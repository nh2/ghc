%
% (c) The University of Glasgow 2006
% (c) The GRASP/AQUA Project, Glasgow University, 1992-1998
%

Monadic type operations

This module contains monadic operations over types that contain
mutable type variables

\begin{code}
{-# OPTIONS -fno-warn-tabs #-}
-- The above warning supression flag is a temporary kludge.
-- While working on this module you are encouraged to remove it and
-- detab the module (please do the detabbing in a separate patch). See
--     http://hackage.haskell.org/trac/ghc/wiki/Commentary/CodingStyle#TabsvsSpaces
-- for details

module TcMType (
  TcTyVar, TcKind, TcType, TcTauType, TcThetaType, TcTyVarSet,

  --------------------------------
  -- Creating new mutable type variables
  newFlexiTyVar,
  newFlexiTyVarTy,		-- Kind -> TcM TcType
  newFlexiTyVarTys,		-- Int -> Kind -> TcM [TcType]
  newMetaKindVar, newMetaKindVars, mkKindSigVar,
  mkTcTyVarName,

  newMetaTyVar, readMetaTyVar, writeMetaTyVar, writeMetaTyVarRef,
  isFilledMetaTyVar, isFlexiMetaTyVar,

  --------------------------------
  -- Creating new evidence variables
  newEvVar, newEvVars,
  newEq, newDict,

  newWantedEvVar, newWantedEvVars,
  newTcEvBinds, addTcEvBind,

  --------------------------------
  -- Instantiation
  tcInstTyVars, tcInstSigTyVars, newSigTyVar,
  tcInstType, 
  tcInstSkolTyVars, tcInstSuperSkolTyVars,
  tcInstSkolTyVarsX, tcInstSuperSkolTyVarsX,
  tcInstSkolTyVar, tcInstSkolType,
  tcSkolDFunType, tcSuperSkolTyVars,

  --------------------------------
  -- Checking type validity
  Rank, UserTypeCtxt(..), checkValidType, checkValidMonoType,
  expectedKindInCtxt, 
  checkValidTheta, 
  checkValidInstHead, checkValidInstance, validDerivPred,
  checkInstTermination, checkValidFamInst, checkTyFamFreeness, 
  arityErr, 
  growPredTyVars, growThetaTyVars, 

  --------------------------------
  -- Zonking
  zonkTcPredType, 
  skolemiseSigTv, skolemiseUnboundMetaTyVar,
  zonkTcTyVar, zonkTcTyVars, zonkTyVarsAndFV, 
  zonkQuantifiedTyVar, zonkQuantifiedTyVars,
  zonkTcType, zonkTcTypes, zonkTcThetaType,

  zonkTcKind, defaultKindVarToStar, zonkCt, zonkCts,
  zonkImplication, zonkEvVar, zonkWC, zonkId,

  tcGetGlobalTyVars, 
  ) where

#include "HsVersions.h"

-- friends:
import TypeRep
import TcType
import Type
import Kind
import Class
import TyCon
import Var

-- others:
import HsSyn		-- HsType
import TcRnMonad        -- TcType, amongst others
import Id
import FunDeps
import Name
import VarSet
import ErrUtils
import PrelNames
import DynFlags
import Util
import Maybes
import ListSetOps
import SrcLoc
import Outputable
import FastString
import Bag

import Control.Monad
import Data.List        ( (\\), partition, mapAccumL )
\end{code}


%************************************************************************
%*									*
	Kind variables
%*									*
%************************************************************************

\begin{code}
newMetaKindVar :: TcM TcKind
newMetaKindVar = do { uniq <- newUnique
		    ; ref <- newMutVar Flexi
		    ; return (mkTyVarTy (mkMetaKindVar uniq ref)) }

newMetaKindVars :: Int -> TcM [TcKind]
newMetaKindVars n = mapM (\ _ -> newMetaKindVar) (nOfThem n ())

mkKindSigVar :: Name -> KindVar
-- Use the specified name; don't clone it
mkKindSigVar n = mkTcTyVar n superKind (SkolemTv False)
\end{code}


%************************************************************************
%*									*
     Evidence variables; range over constraints we can abstract over
%*									*
%************************************************************************

\begin{code}
newEvVars :: TcThetaType -> TcM [EvVar]
newEvVars theta = mapM newEvVar theta

newWantedEvVar :: TcPredType -> TcM EvVar 
newWantedEvVar = newEvVar

newWantedEvVars :: TcThetaType -> TcM [EvVar] 
newWantedEvVars theta = mapM newWantedEvVar theta 

--------------

newEvVar :: TcPredType -> TcM EvVar
-- Creates new *rigid* variables for predicates
newEvVar ty = do { name <- newName (predTypeOccName ty) 
                 ; return (mkLocalId name ty) }

newEq :: TcType -> TcType -> TcM EvVar
newEq ty1 ty2
  = do { name <- newName (mkVarOccFS (fsLit "cobox"))
       ; return (mkLocalId name (mkTcEqPred ty1 ty2)) }

newDict :: Class -> [TcType] -> TcM DictId
newDict cls tys 
  = do { name <- newName (mkDictOcc (getOccName cls))
       ; return (mkLocalId name (mkClassPred cls tys)) }

predTypeOccName :: PredType -> OccName
predTypeOccName ty = case classifyPredType ty of
    ClassPred cls _ -> mkDictOcc (getOccName cls)
    EqPred _ _      -> mkVarOccFS (fsLit "cobox")
    TuplePred _     -> mkVarOccFS (fsLit "tup")
    IrredPred _     -> mkVarOccFS (fsLit "irred")
\end{code}


%************************************************************************
%*									*
	SkolemTvs (immutable)
%*									*
%************************************************************************

\begin{code}
tcInstType :: ([TyVar] -> TcM (TvSubst, [TcTyVar]))     -- How to instantiate the type variables
	   -> TcType 					-- Type to instantiate
	   -> TcM ([TcTyVar], TcThetaType, TcType)	-- Result
		-- (type vars (excl coercion vars), preds (incl equalities), rho)
tcInstType inst_tyvars ty
  = case tcSplitForAllTys ty of
	([],     rho) -> let	-- There may be overloading despite no type variables;
				-- 	(?x :: Int) => Int -> Int
			   (theta, tau) = tcSplitPhiTy rho
			 in
			 return ([], theta, tau)

	(tyvars, rho) -> do { (subst, tyvars') <- inst_tyvars tyvars
			    ; let (theta, tau) = tcSplitPhiTy (substTy subst rho)
			    ; return (tyvars', theta, tau) }

tcSkolDFunType :: Type -> TcM ([TcTyVar], TcThetaType, TcType)
-- Instantiate a type signature with skolem constants, but 
-- do *not* give them fresh names, because we want the name to
-- be in the type environment: it is lexically scoped.
tcSkolDFunType ty = tcInstType (\tvs -> return (tcSuperSkolTyVars tvs)) ty

tcSuperSkolTyVars :: [TyVar] -> (TvSubst, [TcTyVar])
-- Make skolem constants, but do *not* give them new names, as above
-- Moreover, make them "super skolems"; see comments with superSkolemTv
-- see Note [Kind substitution when instantiating]
-- Precondition: tyvars should be ordered (kind vars first)
tcSuperSkolTyVars = mapAccumL tcSuperSkolTyVar (mkTopTvSubst [])

tcSuperSkolTyVar :: TvSubst -> TyVar -> (TvSubst, TcTyVar)
tcSuperSkolTyVar subst tv
  = (extendTvSubst subst tv (mkTyVarTy new_tv), new_tv)
  where
    kind   = substTy subst (tyVarKind tv)
    new_tv = mkTcTyVar (tyVarName tv) kind superSkolemTv

tcInstSkolTyVar :: Bool -> TvSubst -> TyVar -> TcM (TvSubst, TcTyVar)
-- Instantiate the tyvar, using 
--      * the occ-name and kind of the supplied tyvar, 
--      * the unique from the monad,
--      * the location either from the tyvar (skol_info = SigSkol)
--                     or from the monad (otherwise)
tcInstSkolTyVar overlappable subst tyvar
  = do  { uniq <- newUnique
        ; loc  <- getSrcSpanM
        ; let new_name = mkInternalName uniq occ loc
              new_tv   = mkTcTyVar new_name kind (SkolemTv overlappable)
        ; return (extendTvSubst subst tyvar (mkTyVarTy new_tv), new_tv) }
  where
    old_name = tyVarName tyvar
    occ      = nameOccName old_name
    kind     = substTy subst (tyVarKind tyvar)

-- Wrappers
tcInstSkolTyVars :: [TyVar] -> TcM (TvSubst, [TcTyVar])
tcInstSkolTyVars = tcInstSkolTyVarsX (mkTopTvSubst [])

tcInstSuperSkolTyVars :: [TyVar] -> TcM [TcTyVar]
tcInstSuperSkolTyVars = fmap snd . tcInstSkolTyVars' True  (mkTopTvSubst [])

tcInstSkolTyVarsX, tcInstSuperSkolTyVarsX
  :: TvSubst -> [TyVar] -> TcM (TvSubst, [TcTyVar])
tcInstSkolTyVarsX      subst = tcInstSkolTyVars' False subst
tcInstSuperSkolTyVarsX subst = tcInstSkolTyVars' True  subst

tcInstSkolTyVars' :: Bool -> TvSubst -> [TyVar] -> TcM (TvSubst, [TcTyVar])
-- Precondition: tyvars should be ordered (kind vars first)
-- see Note [Kind substitution when instantiating]
tcInstSkolTyVars' isSuperSkol = mapAccumLM (tcInstSkolTyVar isSuperSkol)

tcInstSkolType :: TcType -> TcM ([TcTyVar], TcThetaType, TcType)
-- Instantiate a type with fresh skolem constants
-- Binding location comes from the monad
tcInstSkolType ty = tcInstType tcInstSkolTyVars ty

tcInstSigTyVars :: [TyVar] -> TcM (TvSubst, [TcTyVar])
-- Make meta SigTv type variables for patten-bound scoped type varaibles
-- We use SigTvs for them, so that they can't unify with arbitrary types
-- Precondition: tyvars should be ordered (kind vars first)
-- see Note [Kind substitution when instantiating]
tcInstSigTyVars = mapAccumLM tcInstSigTyVar (mkTopTvSubst [])
	-- The tyvars are freshly made, by tcInstSigTyVar
        -- So mkTopTvSubst [] is ok

tcInstSigTyVar :: TvSubst -> TyVar -> TcM (TvSubst, TcTyVar)
tcInstSigTyVar subst tv
  = do { new_tv <- newSigTyVar (tyVarName tv) (substTy subst (tyVarKind tv))
       ; return (extendTvSubst subst tv (mkTyVarTy new_tv), new_tv) }

newSigTyVar :: Name -> Kind -> TcM TcTyVar
newSigTyVar name kind
  = do { uniq <- newMetaUnique
       ; ref <- newMutVar Flexi
       ; let name' = setNameUnique name uniq
                      -- Use the same OccName so that the tidy-er
                      -- doesn't gratuitously rename 'a' to 'a0' etc
       ; return (mkTcTyVar name' kind (MetaTv SigTv ref)) }
\end{code}

Note [Kind substitution when instantiating]
~~~~~~~~~~~~~~~~~~~~~~~~~~~~~~~~~~~~~~~~~~~
When we instantiate a bunch of kind and type variables, first we
expect them to be sorted (kind variables first, then type variables).
Then we have to instantiate the kind variables, build a substitution
from old variables to the new variables, then instantiate the type
variables substituting the original kind.

Exemple: If we want to instantiate
  [(k1 :: BOX), (k2 :: BOX), (a :: k1 -> k2), (b :: k1)]
we want
  [(?k1 :: BOX), (?k2 :: BOX), (?a :: ?k1 -> ?k2), (?b :: ?k1)]
instead of the buggous
  [(?k1 :: BOX), (?k2 :: BOX), (?a :: k1 -> k2), (?b :: k1)]


%************************************************************************
%*									*
	MetaTvs (meta type variables; mutable)
%*									*
%************************************************************************

\begin{code}
newMetaTyVar :: MetaInfo -> Kind -> TcM TcTyVar
-- Make a new meta tyvar out of thin air
newMetaTyVar meta_info kind
  = do	{ uniq <- newMetaUnique
 	; ref <- newMutVar Flexi
        ; let name = mkTcTyVarName uniq s
              s = case meta_info of
                        TauTv -> fsLit "t"
                        TcsTv -> fsLit "u"
                        SigTv -> fsLit "a"
	; return (mkTcTyVar name kind (MetaTv meta_info ref)) }

mkTcTyVarName :: Unique -> FastString -> Name
-- Make sure that fresh TcTyVar names finish with a digit
-- leaving the un-cluttered names free for user names
mkTcTyVarName uniq str = mkSysTvName uniq str

-- Works for both type and kind variables
readMetaTyVar :: TyVar -> TcM MetaDetails
readMetaTyVar tyvar = ASSERT2( isMetaTyVar tyvar, ppr tyvar )
		      readMutVar (metaTvRef tyvar)

isFilledMetaTyVar :: TyVar -> TcM Bool
-- True of a filled-in (Indirect) meta type variable
isFilledMetaTyVar tv
  | not (isTcTyVar tv) = return False
  | MetaTv _ ref <- tcTyVarDetails tv
  = do 	{ details <- readMutVar ref
	; return (isIndirect details) }
  | otherwise = return False

isFlexiMetaTyVar :: TyVar -> TcM Bool
-- True of a un-filled-in (Flexi) meta type variable
isFlexiMetaTyVar tv
  | not (isTcTyVar tv) = return False
  | MetaTv _ ref <- tcTyVarDetails tv
  = do 	{ details <- readMutVar ref
	; return (isFlexi details) }
  | otherwise = return False

--------------------
-- Works with both type and kind variables
writeMetaTyVar :: TcTyVar -> TcType -> TcM ()
-- Write into a currently-empty MetaTyVar

writeMetaTyVar tyvar ty
  | not debugIsOn 
  = writeMetaTyVarRef tyvar (metaTvRef tyvar) ty

-- Everything from here on only happens if DEBUG is on
  | not (isTcTyVar tyvar)
  = WARN( True, text "Writing to non-tc tyvar" <+> ppr tyvar )
    return ()

  | MetaTv _ ref <- tcTyVarDetails tyvar
  = writeMetaTyVarRef tyvar ref ty

  | otherwise
  = WARN( True, text "Writing to non-meta tyvar" <+> ppr tyvar )
    return ()

--------------------
writeMetaTyVarRef :: TcTyVar -> TcRef MetaDetails -> TcType -> TcM ()
-- Here the tyvar is for error checking only; 
-- the ref cell must be for the same tyvar
writeMetaTyVarRef tyvar ref ty
  | not debugIsOn 
  = do { traceTc "writeMetaTyVar" (ppr tyvar <+> text ":=" <+> ppr ty)
       ; writeMutVar ref (Indirect ty) }

-- Everything from here on only happens if DEBUG is on
  | otherwise
  = do { meta_details <- readMutVar ref; 
       -- Zonk kinds to allow the error check to work
       ; zonked_tv_kind <- zonkTcKind tv_kind 
       ; zonked_ty_kind <- zonkTcKind ty_kind

       -- Check for double updates
       ; ASSERT2( isFlexi meta_details, 
                  hang (text "Double update of meta tyvar")
                   2 (ppr tyvar $$ ppr meta_details) )

         traceTc "writeMetaTyVar" (ppr tyvar <+> text ":=" <+> ppr ty)
       ; writeMutVar ref (Indirect ty) 
       ; when (   not (isPredTy tv_kind) 
                    -- Don't check kinds for updates to coercion variables
               && not (zonked_ty_kind `tcIsSubKind` zonked_tv_kind))
       $ WARN( True, hang (text "Ill-kinded update to meta tyvar")
                        2 (    ppr tyvar <+> text "::" <+> ppr tv_kind 
                           <+> text ":=" 
                           <+> ppr ty    <+> text "::" <+> ppr ty_kind) )
         (return ()) }
  where
    tv_kind = tyVarKind tyvar
    ty_kind = typeKind ty
\end{code}


%************************************************************************
%*									*
	MetaTvs: TauTvs
%*									*
%************************************************************************

\begin{code}
newFlexiTyVar :: Kind -> TcM TcTyVar
newFlexiTyVar kind = newMetaTyVar TauTv kind

newFlexiTyVarTy  :: Kind -> TcM TcType
newFlexiTyVarTy kind = do
    tc_tyvar <- newFlexiTyVar kind
    return (TyVarTy tc_tyvar)

newFlexiTyVarTys :: Int -> Kind -> TcM [TcType]
newFlexiTyVarTys n kind = mapM newFlexiTyVarTy (nOfThem n kind)

tcInstTyVars :: [TKVar] -> TcM ([TcTyVar], [TcType], TvSubst)
-- Instantiate with META type variables
-- Note that this works for a sequence of kind and type
-- variables.  Eg    [ (k:BOX), (a:k->k) ]
--             Gives [ (k7:BOX), (a8:k7->k7) ]
tcInstTyVars tyvars = tcInstTyVarsX emptyTvSubst tyvars
    -- emptyTvSubst has an empty in-scope set, but that's fine here
    -- Since the tyvars are freshly made, they cannot possibly be
    -- captured by any existing for-alls.

tcInstTyVarsX :: TvSubst -> [TKVar] -> TcM ([TcTyVar], [TcType], TvSubst)
-- The "X" part is because of extending the substitution
tcInstTyVarsX subst tyvars =
  do { (subst', tyvars') <- mapAccumLM tcInstTyVarX subst tyvars
     ; return (tyvars', mkTyVarTys tyvars', subst') }

tcInstTyVarX :: TvSubst -> TKVar -> TcM (TvSubst, TcTyVar)
-- Make a new unification variable tyvar whose Name and Kind come from
-- an existing TyVar. We substitute kind variables in the kind.
tcInstTyVarX subst tyvar
  = do  { uniq <- newMetaUnique
        ; ref <- newMutVar Flexi
        ; let name   = mkSystemName uniq (getOccName tyvar)
              kind   = substTy subst (tyVarKind tyvar)
              new_tv = mkTcTyVar name kind (MetaTv TauTv ref)
        ; return (extendTvSubst subst tyvar (mkTyVarTy new_tv), new_tv) }
\end{code}


%************************************************************************
%*									*
\subsection{Zonking -- the exernal interfaces}
%*									*
%************************************************************************

@tcGetGlobalTyVars@ returns a fully-zonked set of tyvars free in the environment.
To improve subsequent calls to the same function it writes the zonked set back into
the environment.

\begin{code}
tcGetGlobalTyVars :: TcM TcTyVarSet
tcGetGlobalTyVars
  = do { (TcLclEnv {tcl_tyvars = gtv_var}) <- getLclEnv
       ; gbl_tvs  <- readMutVar gtv_var
       ; gbl_tvs' <- zonkTyVarsAndFV gbl_tvs
       ; writeMutVar gtv_var gbl_tvs'
       ; return gbl_tvs' }
  where
\end{code}

-----------------  Type variables

\begin{code}
zonkTyVar :: TyVar -> TcM TcType
-- Works on TyVars and TcTyVars
zonkTyVar tv | isTcTyVar tv = zonkTcTyVar tv
             | otherwise    = return (mkTyVarTy tv)
   -- Hackily, when typechecking type and class decls
   -- we have TyVars in scopeadded (only) in 
   -- TcHsType.tcTyClTyVars, but it seems
   -- painful to make them into TcTyVars there

zonkTyVarsAndFV :: TyVarSet -> TcM TyVarSet
zonkTyVarsAndFV tyvars = tyVarsOfTypes <$> mapM zonkTyVar (varSetElems tyvars)

zonkTcTyVars :: [TcTyVar] -> TcM [TcType]
zonkTcTyVars tyvars = mapM zonkTcTyVar tyvars

-----------------  Types
zonkTyVarKind :: TyVar -> TcM TyVar
zonkTyVarKind tv = do { kind' <- zonkTcKind (tyVarKind tv)
                      ; return (setTyVarKind tv kind') }

zonkTcTypes :: [TcType] -> TcM [TcType]
zonkTcTypes tys = mapM zonkTcType tys

zonkTcThetaType :: TcThetaType -> TcM TcThetaType
zonkTcThetaType theta = mapM zonkTcPredType theta

zonkTcPredType :: TcPredType -> TcM TcPredType
zonkTcPredType = zonkTcType
\end{code}

-------------------  These ...ToType, ...ToKind versions
		     are used at the end of type checking

\begin{code}
defaultKindVarToStar :: TcTyVar -> TcM Kind
-- We have a meta-kind: unify it with '*'
defaultKindVarToStar kv 
  = do { ASSERT ( isKindVar kv && isMetaTyVar kv )
         writeMetaTyVar kv liftedTypeKind
       ; return liftedTypeKind }

zonkQuantifiedTyVars :: [TcTyVar] -> TcM [TcTyVar]
-- A kind variable k may occur *after* a tyvar mentioning k in its kind
zonkQuantifiedTyVars tyvars
  = do { let (kvs, tvs) = partition isKindVar tyvars
       ; poly_kinds <- xoptM Opt_PolyKinds
       ; if poly_kinds then
             mapM zonkQuantifiedTyVar (kvs ++ tvs)
           -- Because of the order, any kind variables
           -- mentioned in the kinds of the type variables refer to
           -- the now-quantified versions
         else
             -- In the non-PolyKinds case, default the kind variables
             -- to *, and zonk the tyvars as usual.  Notice that this
             -- may make zonkQuantifiedTyVars return a shorter list
             -- than it was passed, but that's ok
             do { let (meta_kvs, skolem_kvs) = partition isMetaTyVar kvs
                ; WARN ( not (null skolem_kvs), ppr skolem_kvs )
                  mapM_ defaultKindVarToStar meta_kvs
                ; mapM zonkQuantifiedTyVar (skolem_kvs ++ tvs) } }

zonkQuantifiedTyVar :: TcTyVar -> TcM TcTyVar
-- The quantified type variables often include meta type variables
-- we want to freeze them into ordinary type variables, and
-- default their kind (e.g. from OpenTypeKind to TypeKind)
-- 			-- see notes with Kind.defaultKind
-- The meta tyvar is updated to point to the new skolem TyVar.  Now any 
-- bound occurences of the original type variable will get zonked to 
-- the immutable version.
--
-- We leave skolem TyVars alone; they are immutable.
--
-- This function is called on both kind and type variables,
-- but kind variables *only* if PolyKinds is on.
zonkQuantifiedTyVar tv
  = ASSERT2( isTcTyVar tv, ppr tv ) 
    case tcTyVarDetails tv of
      SkolemTv {} -> do { kind <- zonkTcKind (tyVarKind tv)
                        ; return $ setTyVarKind tv kind }
	-- It might be a skolem type variable, 
	-- for example from a user type signature

      MetaTv _ ref ->
          do when debugIsOn $ do
                 -- [Sept 04] Check for non-empty.
                 -- See note [Silly Type Synonym]
                 cts <- readMutVar ref
                 case cts of
                     Flexi -> return ()
                     Indirect ty -> WARN( True, ppr tv $$ ppr ty )
                                    return ()
             skolemiseUnboundMetaTyVar tv vanillaSkolemTv
      _other -> pprPanic "zonkQuantifiedTyVar" (ppr tv) -- FlatSkol, RuntimeUnk

skolemiseUnboundMetaTyVar :: TcTyVar -> TcTyVarDetails -> TcM TyVar
-- We have a Meta tyvar with a ref-cell inside it
-- Skolemise it, including giving it a new Name, so that
--   we are totally out of Meta-tyvar-land
-- We create a skolem TyVar, not a regular TyVar
--   See Note [Zonking to Skolem]
skolemiseUnboundMetaTyVar tv details
  = ASSERT2( isMetaTyVar tv, ppr tv ) 
    do  { span <- getSrcSpanM    -- Get the location from "here"
                                 -- ie where we are generalising
        ; uniq <- newUnique      -- Remove it from TcMetaTyVar unique land
        ; kind <- zonkTcKind (tyVarKind tv)
        ; let final_kind = defaultKind kind
              final_name = mkInternalName uniq (getOccName tv) span
              final_tv   = mkTcTyVar final_name final_kind details

        ; writeMetaTyVar tv (mkTyVarTy final_tv)
        ; return final_tv }

skolemiseSigTv :: TcTyVar -> TcM TcTyVar
-- In TcBinds we create SigTvs for type signatures
-- but for singleton groups we want them to really be skolems
-- which do not unify with each other
skolemiseSigTv tv  
  = ASSERT2( isSigTyVar tv, ppr tv )
    do { writeMetaTyVarRef tv (metaTvRef tv) (mkTyVarTy skol_tv)
       ; return skol_tv }
  where
    skol_tv = setTcTyVarDetails tv (SkolemTv False)
\end{code}

\begin{code}
zonkImplication :: Implication -> TcM Implication
zonkImplication implic@(Implic { ic_given = given 
                               , ic_wanted = wanted
                               , ic_loc = loc })
  = do {    -- No need to zonk the skolems
       ; given'  <- mapM zonkEvVar given
       ; loc'    <- zonkGivenLoc loc
       ; wanted' <- zonkWC wanted
       ; return (implic { ic_given = given'
                        , ic_wanted = wanted'
                        , ic_loc = loc' }) }

zonkEvVar :: EvVar -> TcM EvVar
zonkEvVar var = do { ty' <- zonkTcType (varType var)
                   ; return (setVarType var ty') }


zonkWC :: WantedConstraints -> TcM WantedConstraints
zonkWC (WC { wc_flat = flat, wc_impl = implic, wc_insol = insol })
  = do { flat'   <- mapBagM zonkCt flat 
       ; implic' <- mapBagM zonkImplication implic
       ; insol'  <- mapBagM zonkCt insol
       ; return (WC { wc_flat = flat', wc_impl = implic', wc_insol = insol' }) }

zonkCt :: Ct -> TcM Ct 
-- Zonking a Ct conservatively gives back a CNonCanonical
zonkCt ct 
<<<<<<< HEAD
  | isCHoleCan ct = do { fl' <- zonkFlavor (cc_flavor ct)
                       ; return $ ct { cc_flavor = fl' } }
  | otherwise     = do { fl' <- zonkFlavor (cc_flavor ct)
                       ; return $ 
                           CNonCanonical { cc_flavor = fl'
                                         , cc_depth = cc_depth ct } }
=======
  = do { fl' <- zonkCtEvidence (cc_ev ct)
       ; return $ 
         CNonCanonical { cc_ev = fl'
                       , cc_depth = cc_depth ct } }
>>>>>>> a211fcf6
zonkCts :: Cts -> TcM Cts
zonkCts = mapBagM zonkCt

zonkCtEvidence :: CtEvidence -> TcM CtEvidence
zonkCtEvidence ctev@(Given { ctev_gloc = loc, ctev_pred = pred }) 
  = do { loc' <- zonkGivenLoc loc
       ; pred' <- zonkTcType pred
       ; return (ctev { ctev_gloc = loc', ctev_pred = pred'}) }
zonkCtEvidence ctev@(Wanted { ctev_pred = pred })
  = do { pred' <- zonkTcType pred
       ; return (ctev { ctev_pred = pred' }) }
zonkCtEvidence ctev@(Derived { ctev_pred = pred })
  = do { pred' <- zonkTcType pred
       ; return (ctev { ctev_pred = pred' }) }

zonkGivenLoc :: GivenLoc -> TcM GivenLoc
-- GivenLocs may have unification variables inside them!
zonkGivenLoc (CtLoc skol_info span ctxt)
  = do { skol_info' <- zonkSkolemInfo skol_info
       ; return (CtLoc skol_info' span ctxt) }

zonkSkolemInfo :: SkolemInfo -> TcM SkolemInfo
zonkSkolemInfo (SigSkol cx ty)  = do { ty' <- zonkTcType ty
                                     ; return (SigSkol cx ty') }
zonkSkolemInfo (InferSkol ntys) = do { ntys' <- mapM do_one ntys
                                     ; return (InferSkol ntys') }
  where
    do_one (n, ty) = do { ty' <- zonkTcType ty; return (n, ty') }
zonkSkolemInfo skol_info = return skol_info
\end{code}

Note [Silly Type Synonyms]
~~~~~~~~~~~~~~~~~~~~~~~~~~
Consider this:
	type C u a = u	-- Note 'a' unused

	foo :: (forall a. C u a -> C u a) -> u
	foo x = ...

	bar :: Num u => u
	bar = foo (\t -> t + t)

* From the (\t -> t+t) we get type  {Num d} =>  d -> d
  where d is fresh.

* Now unify with type of foo's arg, and we get:
	{Num (C d a)} =>  C d a -> C d a
  where a is fresh.

* Now abstract over the 'a', but float out the Num (C d a) constraint
  because it does not 'really' mention a.  (see exactTyVarsOfType)
  The arg to foo becomes
	\/\a -> \t -> t+t

* So we get a dict binding for Num (C d a), which is zonked to give
	a = ()
  [Note Sept 04: now that we are zonking quantified type variables
  on construction, the 'a' will be frozen as a regular tyvar on
  quantification, so the floated dict will still have type (C d a).
  Which renders this whole note moot; happily!]

* Then the \/\a abstraction has a zonked 'a' in it.

All very silly.   I think its harmless to ignore the problem.  We'll end up with
a \/\a in the final result but all the occurrences of a will be zonked to ()

Note [Zonking to Skolem]
~~~~~~~~~~~~~~~~~~~~~~~~
We used to zonk quantified type variables to regular TyVars.  However, this
leads to problems.  Consider this program from the regression test suite:

  eval :: Int -> String -> String -> String
  eval 0 root actual = evalRHS 0 root actual

  evalRHS :: Int -> a
  evalRHS 0 root actual = eval 0 root actual

It leads to the deferral of an equality (wrapped in an implication constraint)

  forall a. () => ((String -> String -> String) ~ a)

which is propagated up to the toplevel (see TcSimplify.tcSimplifyInferCheck).
In the meantime `a' is zonked and quantified to form `evalRHS's signature.
This has the *side effect* of also zonking the `a' in the deferred equality
(which at this point is being handed around wrapped in an implication
constraint).

Finally, the equality (with the zonked `a') will be handed back to the
simplifier by TcRnDriver.tcRnSrcDecls calling TcSimplify.tcSimplifyTop.
If we zonk `a' with a regular type variable, we will have this regular type
variable now floating around in the simplifier, which in many places assumes to
only see proper TcTyVars.

We can avoid this problem by zonking with a skolem.  The skolem is rigid
(which we require for a quantified variable), but is still a TcTyVar that the
simplifier knows how to deal with.


%************************************************************************
%*									*
\subsection{Zonking -- the main work-horses: zonkTcType, zonkTcTyVar}
%*									*
%*		For internal use only!					*
%*									*
%************************************************************************

\begin{code}
-- zonkId is used *during* typechecking just to zonk the Id's type
zonkId :: TcId -> TcM TcId
zonkId id
  = do { ty' <- zonkTcType (idType id)
       ; return (Id.setIdType id ty') }

-- For unbound, mutable tyvars, zonkType uses the function given to it
-- For tyvars bound at a for-all, zonkType zonks them to an immutable
--	type variable and zonks the kind too

zonkTcType :: TcType -> TcM TcType
zonkTcType ty
  = go ty
  where
    go (TyConApp tc tys) = do tys' <- mapM go tys
                              return (TyConApp tc tys')

    go (LitTy n)         = return (LitTy n)

    go (FunTy arg res)   = do arg' <- go arg
                              res' <- go res
                              return (FunTy arg' res')

    go (AppTy fun arg)   = do fun' <- go fun
                              arg' <- go arg
                              return (mkAppTy fun' arg')
		-- NB the mkAppTy; we might have instantiated a
		-- type variable to a type constructor, so we need
		-- to pull the TyConApp to the top.

	-- The two interesting cases!
    go (TyVarTy tyvar) | isTcTyVar tyvar = zonkTcTyVar tyvar
		       | otherwise	 = TyVarTy <$> updateTyVarKindM go tyvar
		-- Ordinary (non Tc) tyvars occur inside quantified types

    go (ForAllTy tyvar ty) = ASSERT2( isImmutableTyVar tyvar, ppr tyvar ) do
                             ty' <- go ty
                             tyvar' <- updateTyVarKindM go tyvar
                             return (ForAllTy tyvar' ty')

zonkTcTyVar :: TcTyVar -> TcM TcType
-- Simply look through all Flexis
zonkTcTyVar tv
  = ASSERT2( isTcTyVar tv, ppr tv ) do
    case tcTyVarDetails tv of
      SkolemTv {}   -> zonk_kind_and_return
      RuntimeUnk {} -> zonk_kind_and_return
      FlatSkol ty   -> zonkTcType ty
      MetaTv _ ref  -> do { cts <- readMutVar ref
                          ; case cts of
		               Flexi       -> zonk_kind_and_return
			       Indirect ty -> zonkTcType ty }
  where
    zonk_kind_and_return = do { z_tv <- zonkTyVarKind tv
                              ; return (TyVarTy z_tv) }
\end{code}



%************************************************************************
%*									*
			Zonking kinds
%*									*
%************************************************************************

\begin{code}
zonkTcKind :: TcKind -> TcM TcKind
zonkTcKind k = zonkTcType k
\end{code}
			
%************************************************************************
%*									*
\subsection{Checking a user type}
%*									*
%************************************************************************

When dealing with a user-written type, we first translate it from an HsType
to a Type, performing kind checking, and then check various things that should 
be true about it.  We don't want to perform these checks at the same time
as the initial translation because (a) they are unnecessary for interface-file
types and (b) when checking a mutually recursive group of type and class decls,
we can't "look" at the tycons/classes yet.  Also, the checks are are rather
diverse, and used to really mess up the other code.

One thing we check for is 'rank'.  

	Rank 0: 	monotypes (no foralls)
	Rank 1:		foralls at the front only, Rank 0 inside
	Rank 2:		foralls at the front, Rank 1 on left of fn arrow,

	basic ::= tyvar | T basic ... basic

	r2  ::= forall tvs. cxt => r2a
	r2a ::= r1 -> r2a | basic
	r1  ::= forall tvs. cxt => r0
	r0  ::= r0 -> r0 | basic
	
Another thing is to check that type synonyms are saturated. 
This might not necessarily show up in kind checking.
	type A i = i
	data T k = MkT (k Int)
	f :: T A	-- BAD!

	
\begin{code}
check_kind :: UserTypeCtxt -> TcType -> TcM ()
-- Check that the type's kind is acceptable for the context
check_kind ctxt ty
  | TySynCtxt {} <- ctxt
  = do { ck <- xoptM Opt_ConstraintKinds
       ; unless ck $
         checkTc (not (returnsConstraintKind actual_kind)) 
                 (constraintSynErr actual_kind) }

  | Just k <- expectedKindInCtxt ctxt
  = checkTc (tcIsSubKind actual_kind k) (kindErr actual_kind)

  | otherwise
  = return ()   -- Any kind will do
  where
    actual_kind = typeKind ty

-- Depending on the context, we might accept any kind (for instance, in a TH
-- splice), or only certain kinds (like in type signatures).
expectedKindInCtxt :: UserTypeCtxt -> Maybe Kind
expectedKindInCtxt (TySynCtxt _)  = Nothing -- Any kind will do
expectedKindInCtxt ThBrackCtxt    = Nothing
expectedKindInCtxt GhciCtxt       = Nothing
expectedKindInCtxt (ForSigCtxt _) = Just liftedTypeKind
expectedKindInCtxt InstDeclCtxt   = Just constraintKind
expectedKindInCtxt SpecInstCtxt   = Just constraintKind
expectedKindInCtxt _              = Just openTypeKind

checkValidType :: UserTypeCtxt -> Type -> TcM ()
-- Checks that the type is valid for the given context
-- Not used for instance decls; checkValidInstance instead
checkValidType ctxt ty 
  = do { traceTc "checkValidType" (ppr ty <+> text "::" <+> ppr (typeKind ty))
       ; rank2_flag      <- xoptM Opt_Rank2Types
       ; rankn_flag      <- xoptM Opt_RankNTypes
       ; polycomp        <- xoptM Opt_PolymorphicComponents
       ; let gen_rank :: Rank -> Rank
             gen_rank r | rankn_flag = ArbitraryRank
	                | rank2_flag = r2
	                | otherwise  = r

             rank2 = gen_rank r2
             rank1 = gen_rank r1
             rank0 = gen_rank r0

             r0 = rankZeroMonoType
             r1 = LimitedRank True r0
             r2 = LimitedRank True r1

             rank
	       = case ctxt of
	     	 DefaultDeclCtxt-> MustBeMonoType
	     	 ResSigCtxt	-> MustBeMonoType
	     	 LamPatSigCtxt	-> rank0
	     	 BindPatSigCtxt	-> rank0
	     	 RuleSigCtxt _  -> rank1
	     	 TySynCtxt _    -> rank0

	     	 ExprSigCtxt 	-> rank1
	     	 FunSigCtxt _   -> rank1
	     	 InfSigCtxt _   -> ArbitraryRank	-- Inferred type
	     	 ConArgCtxt _   | polycomp -> rank2
                                     -- We are given the type of the entire
                                     -- constructor, hence rank 1
 	     			| otherwise -> rank1

	     	 ForSigCtxt _	-> rank1
	     	 SpecInstCtxt   -> rank1
                 ThBrackCtxt    -> rank1
	     	 GhciCtxt       -> ArbitraryRank
                 _              -> panic "checkValidType"
                                          -- Can't happen; not used for *user* sigs

	-- Check the internal validity of the type itself
       ; check_type rank ty

	-- Check that the thing has kind Type, and is lifted if necessary
	-- Do this second, because we can't usefully take the kind of an 
	-- ill-formed type such as (a~Int)
       ; check_kind ctxt ty }

checkValidMonoType :: Type -> TcM ()
checkValidMonoType ty = check_mono_type MustBeMonoType ty
\end{code}

Note [Higher rank types]
~~~~~~~~~~~~~~~~~~~~~~~~
Technically 
	    Int -> forall a. a->a
is still a rank-1 type, but it's not Haskell 98 (Trac #5957).  So the
validity checker allow a forall after an arrow only if we allow it
before -- that is, with Rank2Types or RankNTypes

\begin{code}
data Rank = ArbitraryRank	  -- Any rank ok

          | LimitedRank   -- Note [Higher rank types]
                 Bool     -- Forall ok at top
                 Rank     -- Use for function arguments

          | MonoType SDoc   -- Monotype, with a suggestion of how it could be a polytype
  
          | MustBeMonoType  -- Monotype regardless of flags

rankZeroMonoType, tyConArgMonoType, synArgMonoType :: Rank
rankZeroMonoType = MonoType (ptext (sLit "Perhaps you intended to use -XRankNTypes or -XRank2Types"))
tyConArgMonoType = MonoType (ptext (sLit "Perhaps you intended to use -XImpredicativeTypes"))
synArgMonoType   = MonoType (ptext (sLit "Perhaps you intended to use -XLiberalTypeSynonyms"))

funArgResRank :: Rank -> (Rank, Rank)		  -- Function argument and result
funArgResRank (LimitedRank _ arg_rank) = (arg_rank, LimitedRank (forAllAllowed arg_rank) arg_rank)
funArgResRank other_rank               = (other_rank, other_rank)

forAllAllowed :: Rank -> Bool
forAllAllowed ArbitraryRank             = True
forAllAllowed (LimitedRank forall_ok _) = forall_ok
forAllAllowed _        	                = False

----------------------------------------
check_mono_type :: Rank -> KindOrType -> TcM ()	-- No foralls anywhere
				      		-- No unlifted types of any kind
check_mono_type rank ty
  | isKind ty = return ()  -- IA0_NOTE: Do we need to check kinds?
  | otherwise
   = do { check_type rank ty
	; checkTc (not (isUnLiftedType ty)) (unliftedArgErr ty) }

check_type :: Rank -> Type -> TcM ()
-- The args say what the *type context* requires, independent
-- of *flag* settings.  You test the flag settings at usage sites.
-- 
-- Rank is allowed rank for function args
-- Rank 0 means no for-alls anywhere

check_type rank ty
  | not (null tvs && null theta)
  = do	{ checkTc (forAllAllowed rank) (forAllTyErr rank ty)
		-- Reject e.g. (Maybe (?x::Int => Int)), 
		-- with a decent error message
	; check_valid_theta SigmaCtxt theta
	; check_type rank tau	-- Allow foralls to right of arrow
	; checkAmbiguity tvs theta (tyVarsOfType tau) }
  where
    (tvs, theta, tau) = tcSplitSigmaTy ty
   
check_type _ (TyVarTy _) = return ()

check_type rank (FunTy arg_ty res_ty)
  = do	{ check_type arg_rank arg_ty
	; check_type res_rank res_ty }
  where
    (arg_rank, res_rank) = funArgResRank rank

check_type rank (AppTy ty1 ty2)
  = do	{ check_arg_type rank ty1
	; check_arg_type rank ty2 }

check_type rank ty@(TyConApp tc tys)
  | isSynTyCon tc
  = do	{ 	-- Check that the synonym has enough args
		-- This applies equally to open and closed synonyms
	 	-- It's OK to have an *over-applied* type synonym
		--	data Tree a b = ...
		--	type Foo a = Tree [a]
		--	f :: Foo a b -> ...
 	  checkTc (tyConArity tc <= length tys) arity_msg

	-- See Note [Liberal type synonyms]
	; liberal <- xoptM Opt_LiberalTypeSynonyms
	; if not liberal || isSynFamilyTyCon tc then
		-- For H98 and synonym families, do check the type args
		mapM_ (check_mono_type synArgMonoType) tys

	  else	-- In the liberal case (only for closed syns), expand then check
	  case tcView ty of   
	     Just ty' -> check_type rank ty' 
	     Nothing  -> pprPanic "check_tau_type" (ppr ty)
    }
    
  | isUnboxedTupleTyCon tc
  = do	{ ub_tuples_allowed <- xoptM Opt_UnboxedTuples
	; checkTc ub_tuples_allowed ubx_tup_msg

	; impred <- xoptM Opt_ImpredicativeTypes	
	; let rank' = if impred then ArbitraryRank else tyConArgMonoType
		-- c.f. check_arg_type
		-- However, args are allowed to be unlifted, or
		-- more unboxed tuples, so can't use check_arg_ty
	; mapM_ (check_type rank') tys }

  | otherwise
  = mapM_ (check_arg_type rank) tys

  where
    n_args    = length tys
    tc_arity  = tyConArity tc

    arity_msg   = arityErr "Type synonym" (tyConName tc) tc_arity n_args
    ubx_tup_msg = ubxArgTyErr ty

check_type _ (LitTy {}) = return ()

check_type _ ty = pprPanic "check_type" (ppr ty)

----------------------------------------
check_arg_type :: Rank -> KindOrType -> TcM ()
-- The sort of type that can instantiate a type variable,
-- or be the argument of a type constructor.
-- Not an unboxed tuple, but now *can* be a forall (since impredicativity)
-- Other unboxed types are very occasionally allowed as type
-- arguments depending on the kind of the type constructor
-- 
-- For example, we want to reject things like:
--
--	instance Ord a => Ord (forall s. T s a)
-- and
--	g :: T s (forall b.b)
--
-- NB: unboxed tuples can have polymorphic or unboxed args.
--     This happens in the workers for functions returning
--     product types with polymorphic components.
--     But not in user code.
-- Anyway, they are dealt with by a special case in check_tau_type

check_arg_type rank ty
  | isKind ty = return ()  -- IA0_NOTE: Do we need to check a kind?
  | otherwise
  = do	{ impred <- xoptM Opt_ImpredicativeTypes
	; let rank' = case rank of 	    -- Predictive => must be monotype
	      	        MustBeMonoType     -> MustBeMonoType  -- Monotype, regardless
			_other | impred    -> ArbitraryRank
			       | otherwise -> tyConArgMonoType
			-- Make sure that MustBeMonoType is propagated, 
			-- so that we don't suggest -XImpredicativeTypes in
			--    (Ord (forall a.a)) => a -> a
			-- and so that if it Must be a monotype, we check that it is!

	; check_type rank' ty
	; checkTc (not (isUnLiftedType ty)) (unliftedArgErr ty) }
             -- NB the isUnLiftedType test also checks for 
             --    T State#
             -- where there is an illegal partial application of State# (which has
             -- kind * -> #); see Note [The kind invariant] in TypeRep

----------------------------------------
forAllTyErr :: Rank -> Type -> SDoc
forAllTyErr rank ty 
   = vcat [ hang (ptext (sLit "Illegal polymorphic or qualified type:")) 2 (ppr ty)
          , suggestion ]
  where
    suggestion = case rank of
    	       	   LimitedRank {} -> ptext (sLit "Perhaps you intended to use -XRankNTypes or -XRank2Types")
    	       	   MonoType d     -> d
		   _              -> empty      -- Polytype is always illegal

unliftedArgErr, ubxArgTyErr :: Type -> SDoc
unliftedArgErr  ty = sep [ptext (sLit "Illegal unlifted type:"), ppr ty]
ubxArgTyErr     ty = sep [ptext (sLit "Illegal unboxed tuple type as function argument:"), ppr ty]

kindErr :: Kind -> SDoc
kindErr kind = sep [ptext (sLit "Expecting an ordinary type, but found a type of kind"), ppr kind]
\end{code}

Note [Liberal type synonyms]
~~~~~~~~~~~~~~~~~~~~~~~~~~~~
If -XLiberalTypeSynonyms is on, expand closed type synonyms *before*
doing validity checking.  This allows us to instantiate a synonym defn
with a for-all type, or with a partially-applied type synonym.
	e.g.   type T a b = a
	       type S m   = m ()
	       f :: S (T Int)
Here, T is partially applied, so it's illegal in H98.  But if you
expand S first, then T we get just
	       f :: Int
which is fine.

IMPORTANT: suppose T is a type synonym.  Then we must do validity
checking on an appliation (T ty1 ty2)

	*either* before expansion (i.e. check ty1, ty2)
	*or* after expansion (i.e. expand T ty1 ty2, and then check)
	BUT NOT BOTH

If we do both, we get exponential behaviour!!

  data TIACons1 i r c = c i ::: r c
  type TIACons2 t x = TIACons1 t (TIACons1 t x)
  type TIACons3 t x = TIACons2 t (TIACons1 t x)
  type TIACons4 t x = TIACons2 t (TIACons2 t x)
  type TIACons7 t x = TIACons4 t (TIACons3 t x)


%************************************************************************
%*									*
\subsection{Checking a theta or source type}
%*									*
%************************************************************************

\begin{code}
checkValidTheta :: UserTypeCtxt -> ThetaType -> TcM ()
checkValidTheta ctxt theta 
  = addErrCtxt (checkThetaCtxt ctxt theta) (check_valid_theta ctxt theta)

-------------------------
check_valid_theta :: UserTypeCtxt -> [PredType] -> TcM ()
check_valid_theta _ []
  = return ()
check_valid_theta ctxt theta = do
    dflags <- getDynFlags
    warnTc (notNull dups) (dupPredWarn dups)
    mapM_ (check_pred_ty dflags ctxt) theta
  where
    (_,dups) = removeDups cmpPred theta

-------------------------
check_pred_ty :: DynFlags -> UserTypeCtxt -> PredType -> TcM ()
-- Check the validity of a predicate in a signature
-- We look through any type synonyms; any constraint kinded
-- type synonyms have been checked at their definition site

check_pred_ty dflags ctxt pred
  | Just (tc,tys) <- tcSplitTyConApp_maybe pred
  = case () of 
      _ | Just cls <- tyConClass_maybe tc
        -> check_class_pred dflags ctxt cls tys

        | tc `hasKey` eqTyConKey
        , let [_, ty1, ty2] = tys
        -> check_eq_pred dflags ctxt ty1 ty2

        | isTupleTyCon tc
        -> check_tuple_pred dflags ctxt pred tys
  
        | otherwise   -- X t1 t2, where X is presumably a
                      -- type/data family returning ConstraintKind
        -> check_irred_pred dflags ctxt pred tys

  | (TyVarTy _, arg_tys) <- tcSplitAppTys pred
  = check_irred_pred dflags ctxt pred arg_tys

  | otherwise
  = badPred pred

badPred :: PredType -> TcM ()
badPred pred = failWithTc (ptext (sLit "Malformed predicate") <+> quotes (ppr pred))

check_class_pred :: DynFlags -> UserTypeCtxt -> Class -> [TcType] -> TcM ()
check_class_pred dflags ctxt cls tys
  = do {	-- Class predicates are valid in all contexts
       ; checkTc (arity == n_tys) arity_err

		-- Check the form of the argument types
       ; mapM_ checkValidMonoType tys
       ; checkTc (check_class_pred_tys dflags ctxt tys)
		 (predTyVarErr (mkClassPred cls tys) $$ how_to_allow)
       }
  where
    class_name = className cls
    arity      = classArity cls
    n_tys      = length tys
    arity_err  = arityErr "Class" class_name arity n_tys
    how_to_allow = parens (ptext (sLit "Use -XFlexibleContexts to permit this"))


check_eq_pred :: DynFlags -> UserTypeCtxt -> TcType -> TcType -> TcM ()
check_eq_pred dflags _ctxt ty1 ty2
  = do {	-- Equational constraints are valid in all contexts if type
		-- families are permitted
       ; checkTc (xopt Opt_TypeFamilies dflags || xopt Opt_GADTs dflags) 
                 (eqPredTyErr (mkEqPred ty1 ty2))

		-- Check the form of the argument types
       ; checkValidMonoType ty1
       ; checkValidMonoType ty2
       }

check_tuple_pred :: DynFlags -> UserTypeCtxt -> PredType -> [PredType] -> TcM ()
check_tuple_pred dflags ctxt pred ts
  = do { checkTc (xopt Opt_ConstraintKinds dflags)
                 (predTupleErr pred)
       ; mapM_ (check_pred_ty dflags ctxt) ts }
    -- This case will not normally be executed because 
    -- without -XConstraintKinds tuple types are only kind-checked as *

check_irred_pred :: DynFlags -> UserTypeCtxt -> PredType -> [TcType] -> TcM ()
check_irred_pred dflags ctxt pred arg_tys
    -- The predicate looks like (X t1 t2) or (x t1 t2) :: Constraint
    -- But X is not a synonym; that's been expanded already
    --
    -- Allowing irreducible predicates in class superclasses is somewhat dangerous
    -- because we can write:
    --
    --  type family Fooish x :: * -> Constraint
    --  type instance Fooish () = Foo
    --  class Fooish () a => Foo a where
    --
    -- This will cause the constraint simplifier to loop because every time we canonicalise a
    -- (Foo a) class constraint we add a (Fooish () a) constraint which will be immediately
    -- solved to add+canonicalise another (Foo a) constraint.
    --
    -- It is equally dangerous to allow them in instance heads because in that case the
    -- Paterson conditions may not detect duplication of a type variable or size change.
  = do { checkTc (xopt Opt_ConstraintKinds dflags)
                 (predIrredErr pred)
       ; mapM_ checkValidMonoType arg_tys
       ; unless (xopt Opt_UndecidableInstances dflags) $
                 -- Make sure it is OK to have an irred pred in this context
         checkTc (case ctxt of ClassSCCtxt _ -> False; InstDeclCtxt -> False; _ -> True)
                 (predIrredBadCtxtErr pred) }

-------------------------
check_class_pred_tys :: DynFlags -> UserTypeCtxt -> [KindOrType] -> Bool
check_class_pred_tys dflags ctxt kts
  = case ctxt of
	SpecInstCtxt -> True	-- {-# SPECIALISE instance Eq (T Int) #-} is fine
	InstDeclCtxt -> flexible_contexts || undecidable_ok || all tcIsTyVarTy tys
				-- Further checks on head and theta in
				-- checkInstTermination
	_             -> flexible_contexts || all tyvar_head tys
  where
    (_, tys) = span isKind kts  -- see Note [Kind polymorphic type classes]
    flexible_contexts = xopt Opt_FlexibleContexts dflags
    undecidable_ok = xopt Opt_UndecidableInstances dflags

-------------------------
tyvar_head :: Type -> Bool
tyvar_head ty			-- Haskell 98 allows predicates of form 
  | tcIsTyVarTy ty = True	-- 	C (a ty1 .. tyn)
  | otherwise			-- where a is a type variable
  = case tcSplitAppTy_maybe ty of
	Just (ty, _) -> tyvar_head ty
	Nothing	     -> False
\end{code}

Note [Kind polymorphic type classes]
~~~~~~~~~~~~~~~~~~~~~~~~~~~~~~~~~~~~
MultiParam check:

    class C f where...   -- C :: forall k. k -> Constraint
    instance C Maybe where...

  The dictionary gets type [C * Maybe] even if it's not a MultiParam
  type class.

Flexibility check:

    class C f where...   -- C :: forall k. k -> Constraint
    data D a = D a
    instance C D where

  The dictionary gets type [C * (D *)]. IA0_TODO it should be
  generalized actually.

Note [The ambiguity check for type signatures]
~~~~~~~~~~~~~~~~~~~~~~~~~~~~~~~~~~~~~~~~~~~~~~
checkAmbiguity is a check on user-supplied type signatures.  It is
*purely* there to report functions that cannot possibly be called.  So for
example we want to reject:
   f :: C a => Int
The idea is there can be no legal calls to 'f' because every call will
give rise to an ambiguous constraint.  We could soundly omit the
ambiguity check on type signatures entirely, at the expense of
delaying ambiguity errors to call sites.

What about this, though?
   g :: C [a] => Int
Is every call to 'g' ambiguous?  After all, we might have
   intance C [a] where ...
at the call site.  So maybe that type is ok!  Indeed even f's
quintessentially ambiguous type might, just possibly be callable: 
with -XUndecidableInstances we could have
  instance C a where ...
and now a call could be legal after all!  (But only with  -XUndecidableInstances!)

What about things like this:
   class D a b | a -> b where ..
   h :: D Int b => Int 
The Int may well fix 'b' at the call site, so that signature should
not be rejected.  Moreover, using *visible* fundeps is too
conservative.  Consider
   class X a b where ...
   class D a b | a -> b where ...
   instance D a b => X [a] b where...
   h :: X a b => a -> a
Here h's type looks ambiguous in 'b', but here's a legal call:
   ...(h [True])...
That gives rise to a (X [Bool] beta) constraint, and using the
instance means we need (D Bool beta) and that fixes 'beta' via D's
fundep!

 So I think the only types we can reject as *definitely* ambiguous are ones like this
   f :: (Cambig, Cnonambig) => tau
where
  * 'Cambig', 'Cnonambig' are each a set of constraints.
  * fv(Cambig) does not intersect fv( Cnonambig => tau )
  * The constraints in 'Cambig' are all of form (C a b c) 
    where a,b,c are type variables
  * 'Cambig' is non-empty
  * '-XUndecidableInstances' is not on.

And that is what checkAmbiguity does.  See Trac #6134.


Side note: the ambiguity check is only used for *user* types, not for
types coming from inteface files.  The latter can legitimately have
ambiguous types. Example

   class S a where s :: a -> (Int,Int)
   instance S Char where s _ = (1,1)
   f:: S a => [a] -> Int -> (Int,Int)
   f (_::[a]) x = (a*x,b)
	where (a,b) = s (undefined::a)

Here the worker for f gets the type
	fw :: forall a. S a => Int -> (# Int, Int #)

Note [Implicit parameters and ambiguity] 
~~~~~~~~~~~~~~~~~~~~~~~~~~~~~~~~~~~~~~~~
Only a *class* predicate can give rise to ambiguity
An *implicit parameter* cannot.  For example:
	foo :: (?x :: [a]) => Int
	foo = length ?x
is fine.  The call site will suppply a particular 'x'

Furthermore, the type variables fixed by an implicit parameter
propagate to the others.  E.g.
	foo :: (Show a, ?x::[a]) => Int
	foo = show (?x++?x)
The type of foo looks ambiguous.  But it isn't, because at a call site
we might have
	let ?x = 5::Int in foo
and all is well.  In effect, implicit parameters are, well, parameters,
so we can take their type variables into account as part of the
"tau-tvs" stuff.  This is done in the function 'FunDeps.grow'.


\begin{code}
checkAmbiguity :: [TyVar] -> ThetaType -> TyVarSet -> TcM ()
-- Note [The ambiguity check for type signatures]
checkAmbiguity forall_tyvars theta tau_tyvars
  = do { undecidable_instances <- xoptM Opt_UndecidableInstances
       ; unless undecidable_instances $
         mapM_  ambigErr (filter is_ambig candidates) }
  where
	-- See Note [Implicit parameters and ambiguity] in TcSimplify
    is_candidate pred 
      | Just (_, tys) <- getClassPredTys_maybe pred
      , all isTyVarTy tys = True
      | otherwise         = False

    forall_tv_set = mkVarSet forall_tyvars
    (candidates, others) = partition is_candidate theta
    unambig_vars = growThetaTyVars theta (tau_tyvars `unionVarSet` tyVarsOfTypes others)

    is_ambig pred = (tyVarsOfType pred `minusVarSet` unambig_vars)
                    `intersectsVarSet` forall_tv_set

ambigErr :: PredType -> TcM ()
ambigErr pred
  = addErrTc $
    sep [ptext (sLit "Ambiguous constraint") <+> quotes (pprType pred),
	 nest 2 (ptext (sLit "At least one of the forall'd type variables mentioned by the constraint") $$
		 ptext (sLit "must be reachable from the type after the '=>'"))]
\end{code}

Note [Growing the tau-tvs using constraints]
~~~~~~~~~~~~~~~~~~~~~~~~~~~~~~~~~~~~~~~~~~~~
(growInstsTyVars insts tvs) is the result of extending the set 
    of tyvars tvs using all conceivable links from pred

E.g. tvs = {a}, preds = {H [a] b, K (b,Int) c, Eq e}
Then grow precs tvs = {a,b,c}

\begin{code}
growThetaTyVars :: TcThetaType -> TyVarSet -> TyVarSet
-- See Note [Growing the tau-tvs using constraints]
growThetaTyVars theta tvs
  | null theta = tvs
  | otherwise  = fixVarSet mk_next tvs
  where
    mk_next tvs = foldr grow_one tvs theta
    grow_one pred tvs = growPredTyVars pred tvs `unionVarSet` tvs

growPredTyVars :: TcPredType
               -> TyVarSet	-- The set to extend
	       -> TyVarSet	-- TyVars of the predicate if it intersects the set, 
growPredTyVars pred tvs 
   | pred_tvs `intersectsVarSet` tvs = pred_tvs
   | otherwise                       = emptyVarSet
  where
    pred_tvs = tyVarsOfType pred
\end{code}
    

\begin{code}
checkThetaCtxt :: UserTypeCtxt -> ThetaType -> SDoc
checkThetaCtxt ctxt theta
  = vcat [ptext (sLit "In the context:") <+> pprTheta theta,
	  ptext (sLit "While checking") <+> pprUserTypeCtxt ctxt ]

eqPredTyErr, predTyVarErr, predTupleErr, predIrredErr, predIrredBadCtxtErr :: PredType -> SDoc
eqPredTyErr  pred = ptext (sLit "Illegal equational constraint") <+> pprType pred
		    $$
		    parens (ptext (sLit "Use -XGADTs or -XTypeFamilies to permit this"))
predTyVarErr pred  = hang (ptext (sLit "Non type-variable argument"))
			2 (ptext (sLit "in the constraint:") <+> pprType pred)
predTupleErr pred  = hang (ptext (sLit "Illegal tuple constraint:") <+> pprType pred)
                        2 (parens (ptext (sLit "Use -XConstraintKinds to permit this")))
predIrredErr pred  = hang (ptext (sLit "Illegal constraint:") <+> pprType pred)
                        2 (parens (ptext (sLit "Use -XConstraintKinds to permit this")))
predIrredBadCtxtErr pred = hang (ptext (sLit "Illegal constraint") <+> quotes (pprType pred)
                                 <+> ptext (sLit "in a superclass/instance context")) 
                               2 (parens (ptext (sLit "Use -XUndecidableInstances to permit this")))

constraintSynErr :: Type -> SDoc
constraintSynErr kind = hang (ptext (sLit "Illegal constraint synonym of kind:") <+> quotes (ppr kind))
                           2 (parens (ptext (sLit "Use -XConstraintKinds to permit this")))

dupPredWarn :: [[PredType]] -> SDoc
dupPredWarn dups   = ptext (sLit "Duplicate constraint(s):") <+> pprWithCommas pprType (map head dups)

arityErr :: Outputable a => String -> a -> Int -> Int -> SDoc
arityErr kind name n m
  = hsep [ text kind, quotes (ppr name), ptext (sLit "should have"),
	   n_arguments <> comma, text "but has been given", 
           if m==0 then text "none" else int m]
    where
	n_arguments | n == 0 = ptext (sLit "no arguments")
		    | n == 1 = ptext (sLit "1 argument")
		    | True   = hsep [int n, ptext (sLit "arguments")]
\end{code}

%************************************************************************
%*									*
\subsection{Checking for a decent instance head type}
%*									*
%************************************************************************

@checkValidInstHead@ checks the type {\em and} its syntactic constraints:
it must normally look like: @instance Foo (Tycon a b c ...) ...@

The exceptions to this syntactic checking: (1)~if the @GlasgowExts@
flag is on, or (2)~the instance is imported (they must have been
compiled elsewhere). In these cases, we let them go through anyway.

We can also have instances for functions: @instance Foo (a -> b) ...@.

\begin{code}
checkValidInstHead :: UserTypeCtxt -> Class -> [Type] -> TcM ()
checkValidInstHead ctxt clas cls_args
  = do { dflags <- getDynFlags

           -- Check language restrictions; 
           -- but not for SPECIALISE isntance pragmas
       ; let ty_args = dropWhile isKind cls_args
       ; unless spec_inst_prag $
         do { checkTc (xopt Opt_TypeSynonymInstances dflags ||
                       all tcInstHeadTyNotSynonym ty_args)
                 (instTypeErr clas cls_args head_type_synonym_msg)
            ; checkTc (xopt Opt_FlexibleInstances dflags ||
                       all tcInstHeadTyAppAllTyVars ty_args)
                 (instTypeErr clas cls_args head_type_args_tyvars_msg)
            ; checkTc (xopt Opt_MultiParamTypeClasses dflags ||
                       isSingleton ty_args)  -- Only count type arguments
                 (instTypeErr clas cls_args head_one_type_msg) }

         -- May not contain type family applications
       ; mapM_ checkTyFamFreeness ty_args

       ; mapM_ checkValidMonoType ty_args
	-- For now, I only allow tau-types (not polytypes) in 
	-- the head of an instance decl.  
	-- 	E.g.  instance C (forall a. a->a) is rejected
	-- One could imagine generalising that, but I'm not sure
	-- what all the consequences might be
       }

  where
    spec_inst_prag = case ctxt of { SpecInstCtxt -> True; _ -> False }

    head_type_synonym_msg = parens (
                text "All instance types must be of the form (T t1 ... tn)" $$
                text "where T is not a synonym." $$
                text "Use -XTypeSynonymInstances if you want to disable this.")

    head_type_args_tyvars_msg = parens (vcat [
                text "All instance types must be of the form (T a1 ... an)",
                text "where a1 ... an are *distinct type variables*,",
                text "and each type variable appears at most once in the instance head.",
                text "Use -XFlexibleInstances if you want to disable this."])

    head_one_type_msg = parens (
                text "Only one type can be given in an instance head." $$
                text "Use -XMultiParamTypeClasses if you want to allow more.")

instTypeErr :: Class -> [Type] -> SDoc -> SDoc
instTypeErr cls tys msg
  = hang (ptext (sLit "Illegal instance declaration for") 
          <+> quotes (pprClassPred cls tys))
       2 msg
\end{code}

validDeivPred checks for OK 'deriving' context.  See Note [Exotic
derived instance contexts] in TcSimplify.  However the predicate is
here because it uses sizeTypes, fvTypes.

Also check for a bizarre corner case, when the derived instance decl 
would look like
    instance C a b => D (T a) where ...
Note that 'b' isn't a parameter of T.  This gives rise to all sorts of
problems; in particular, it's hard to compare solutions for equality
when finding the fixpoint, and that means the inferContext loop does
not converge.  See Trac #5287.

\begin{code}
validDerivPred :: TyVarSet -> PredType -> Bool
validDerivPred tv_set pred
  = case classifyPredType pred of
       ClassPred _ tys -> hasNoDups fvs 
                       && sizeTypes tys == length fvs
                       && all (`elemVarSet` tv_set) fvs
       TuplePred ps -> all (validDerivPred tv_set) ps
       _            -> True   -- Non-class predicates are ok
  where
    fvs = fvType pred
\end{code}


%************************************************************************
%*									*
\subsection{Checking instance for termination}
%*									*
%************************************************************************

\begin{code}
checkValidInstance :: UserTypeCtxt -> LHsType Name -> Type
                   -> TcM ([TyVar], ThetaType, Class, [Type])
checkValidInstance ctxt hs_type ty
  = do { let (tvs, theta, tau) = tcSplitSigmaTy ty
       ; case getClassPredTys_maybe tau of {
           Nothing          -> failWithTc (ptext (sLit "Malformed instance type")) ;
           Just (clas,inst_tys)  -> 
    do  { setSrcSpan head_loc (checkValidInstHead ctxt clas inst_tys)
        ; checkValidTheta ctxt theta

        -- The Termination and Coverate Conditions
	-- Check that instance inference will terminate (if we care)
	-- For Haskell 98 this will already have been done by checkValidTheta,
        -- but as we may be using other extensions we need to check.
        -- 
        -- Note that the Termination Condition is *more conservative* than 
        -- the checkAmbiguity test we do on other type signatures
        --   e.g.  Bar a => Bar Int is ambiguous, but it also fails
        --   the termination condition, because 'a' appears more often
        --   in the constraint than in the head
	; undecidable_ok <- xoptM Opt_UndecidableInstances
        ; unless undecidable_ok $
	  do { checkInstTermination inst_tys theta
	     ; checkTc (checkInstCoverage clas inst_tys)
                       (instTypeErr clas inst_tys msg) }
	  	  
        ; return (tvs, theta, clas, inst_tys) } } }
  where
    msg  = parens (vcat [ptext (sLit "the Coverage Condition fails for one of the functional dependencies;"),
			 undecidableMsg])

        -- The location of the "head" of the instance
    head_loc = case hs_type of
                 L _ (HsForAllTy _ _ _ (L loc _)) -> loc
                 L loc _                          -> loc
\end{code}

Note [Paterson conditions]
~~~~~~~~~~~~~~~~~~~~~~~~~~

Termination test: the so-called "Paterson conditions" (see Section 5 of
"Understanding functionsl dependencies via Constraint Handling Rules, 
JFP Jan 2007).

We check that each assertion in the context satisfies:
 (1) no variable has more occurrences in the assertion than in the head, and
 (2) the assertion has fewer constructors and variables (taken together
     and counting repetitions) than the head.
This is only needed with -fglasgow-exts, as Haskell 98 restrictions
(which have already been checked) guarantee termination. 

The underlying idea is that 

    for any ground substitution, each assertion in the
    context has fewer type constructors than the head.


\begin{code}
checkInstTermination :: [TcType] -> ThetaType -> TcM ()
checkInstTermination tys theta
  = mapM_ check theta
  where
   fvs  = fvTypes tys
   size = sizeTypes tys
   check pred 
      | not (null bad_tvs)
      = addErrTc (predUndecErr pred (nomoreMsg bad_tvs) $$ parens undecidableMsg)
      | sizePred pred >= size
      = addErrTc (predUndecErr pred smallerMsg $$ parens undecidableMsg)
      | otherwise
      = return ()
      where
        bad_tvs = filterOut isKindVar (fvType pred \\ fvs)
             -- Rightly or wrongly, we only check for
             -- excessive occurrences of *type* variables.
             -- e.g. type instance Demote {T k} a = T (Demote {k} (Any {k}))

predUndecErr :: PredType -> SDoc -> SDoc
predUndecErr pred msg = sep [msg,
			nest 2 (ptext (sLit "in the constraint:") <+> pprType pred)]

nomoreMsg :: [TcTyVar] -> SDoc
nomoreMsg tvs 
  = sep [ ptext (sLit "Variable") <+> plural tvs <+> quotes (pprWithCommas ppr tvs) 
        , (if isSingleton tvs then ptext (sLit "occurs")
                                  else ptext (sLit "occur"))
          <+> ptext (sLit "more often than in the instance head") ]

smallerMsg, undecidableMsg :: SDoc
smallerMsg = ptext (sLit "Constraint is no smaller than the instance head")
undecidableMsg = ptext (sLit "Use -XUndecidableInstances to permit this")
\end{code}


%************************************************************************
%*									*
	Checking type instance well-formedness and termination
%*									*
%************************************************************************

\begin{code}
-- Check that a "type instance" is well-formed (which includes decidability
-- unless -XUndecidableInstances is given).
--
checkValidFamInst :: [Type] -> Type -> TcM ()
checkValidFamInst typats rhs
  = do { -- left-hand side contains no type family applications
         -- (vanilla synonyms are fine, though)
       ; mapM_ checkTyFamFreeness typats

         -- the right-hand side is a tau type
       ; checkValidMonoType rhs

         -- we have a decidable instance unless otherwise permitted
       ; undecidable_ok <- xoptM Opt_UndecidableInstances
       ; unless undecidable_ok $
	   mapM_ addErrTc (checkFamInstRhs typats (tcTyFamInsts rhs))
       }

-- Make sure that each type family application is 
--   (1) strictly smaller than the lhs,
--   (2) mentions no type variable more often than the lhs, and
--   (3) does not contain any further type family instances.
--
checkFamInstRhs :: [Type]                  -- lhs
             	-> [(TyCon, [Type])]       -- type family instances
             	-> [MsgDoc]
checkFamInstRhs lhsTys famInsts
  = mapCatMaybes check famInsts
  where
   size = sizeTypes lhsTys
   fvs  = fvTypes lhsTys
   check (tc, tys)
      | not (all isTyFamFree tys)
      = Just (famInstUndecErr famInst nestedMsg $$ parens undecidableMsg)
      | not (null bad_tvs)
      = Just (famInstUndecErr famInst (nomoreMsg bad_tvs) $$ parens undecidableMsg)
      | size <= sizeTypes tys
      = Just (famInstUndecErr famInst smallerAppMsg $$ parens undecidableMsg)
      | otherwise
      = Nothing
      where
        famInst = TyConApp tc tys
        bad_tvs = filterOut isKindVar (fvTypes tys \\ fvs)
             -- Rightly or wrongly, we only check for
             -- excessive occurrences of *type* variables.
             -- e.g. type instance Demote {T k} a = T (Demote {k} (Any {k}))

-- Ensure that no type family instances occur in a type.
--
checkTyFamFreeness :: Type -> TcM ()
checkTyFamFreeness ty
  = checkTc (isTyFamFree ty) $
      tyFamInstIllegalErr ty

-- Check that a type does not contain any type family applications.
--
isTyFamFree :: Type -> Bool
isTyFamFree = null . tcTyFamInsts

-- Error messages

tyFamInstIllegalErr :: Type -> SDoc
tyFamInstIllegalErr ty
  = hang (ptext (sLit "Illegal type synonym family application in instance") <> 
         colon) 2 $
      ppr ty

famInstUndecErr :: Type -> SDoc -> SDoc
famInstUndecErr ty msg 
  = sep [msg, 
         nest 2 (ptext (sLit "in the type family application:") <+> 
                 pprType ty)]

nestedMsg, smallerAppMsg :: SDoc
nestedMsg     = ptext (sLit "Nested type family application")
smallerAppMsg = ptext (sLit "Application is no smaller than the instance head")
\end{code}


%************************************************************************
%*									*
\subsection{Auxiliary functions}
%*									*
%************************************************************************

\begin{code}
-- Free variables of a type, retaining repetitions, and expanding synonyms
fvType :: Type -> [TyVar]
fvType ty | Just exp_ty <- tcView ty = fvType exp_ty
fvType (TyVarTy tv)        = [tv]
fvType (TyConApp _ tys)    = fvTypes tys
fvType (LitTy {})          = []
fvType (FunTy arg res)     = fvType arg ++ fvType res
fvType (AppTy fun arg)     = fvType fun ++ fvType arg
fvType (ForAllTy tyvar ty) = filter (/= tyvar) (fvType ty)

fvTypes :: [Type] -> [TyVar]
fvTypes tys                = concat (map fvType tys)

sizeType :: Type -> Int
-- Size of a type: the number of variables and constructors
sizeType ty | Just exp_ty <- tcView ty = sizeType exp_ty
sizeType (TyVarTy {})      = 1
sizeType (TyConApp _ tys)  = sizeTypes tys + 1
sizeType (LitTy {})        = 1
sizeType (FunTy arg res)   = sizeType arg + sizeType res + 1
sizeType (AppTy fun arg)   = sizeType fun + sizeType arg
sizeType (ForAllTy _ ty)   = sizeType ty

sizeTypes :: [Type] -> Int
-- IA0_NOTE: Avoid kinds.
sizeTypes xs = sum (map sizeType tys)
  where tys = filter (not . isKind) xs

-- Size of a predicate
--
-- We are considering whether class constraints terminate.
-- Equality constraints and constraints for the implicit
-- parameter class always termiante so it is safe to say "size 0".
-- (Implicit parameter constraints always terminate because
-- there are no instances for them---they are only solved by
-- "local instances" in expressions).
-- See Trac #4200.
sizePred :: PredType -> Int
sizePred ty = goClass ty
  where
    goClass p | isIPPred p = 0
              | otherwise  = go (classifyPredType p)

    go (ClassPred _ tys') = sizeTypes tys'
    go (EqPred {})        = 0
    go (TuplePred ts)     = sum (map goClass ts)
    go (IrredPred ty)     = sizeType ty
\end{code}

Note [Paterson conditions on PredTypes]
~~~~~~~~~~~~~~~~~~~~~~~~~~~~~~~~~~~~~~~
We are considering whether *class* constraints terminate
(see Note [Paterson conditions]). Precisely, the Paterson conditions
would have us check that "the constraint has fewer constructors and variables
(taken together and counting repetitions) than the head.".

However, we can be a bit more refined by looking at which kind of constraint
this actually is. There are two main tricks:

 1. It seems like it should be OK not to count the tuple type constructor
    for a PredType like (Show a, Eq a) :: Constraint, since we don't
    count the "implicit" tuple in the ThetaType itself.

    In fact, the Paterson test just checks *each component* of the top level
    ThetaType against the size bound, one at a time. By analogy, it should be
    OK to return the size of the *largest* tuple component as the size of the
    whole tuple.

 2. Once we get into an implicit parameter or equality we
    can't get back to a class constraint, so it's safe
    to say "size 0".  See Trac #4200.

NB: we don't want to detect PredTypes in sizeType (and then call 
sizePred on them), or we might get an infinite loop if that PredType
is irreducible. See Trac #5581.<|MERGE_RESOLUTION|>--- conflicted
+++ resolved
@@ -618,20 +618,14 @@
 
 zonkCt :: Ct -> TcM Ct 
 -- Zonking a Ct conservatively gives back a CNonCanonical
-zonkCt ct 
-<<<<<<< HEAD
-  | isCHoleCan ct = do { fl' <- zonkFlavor (cc_flavor ct)
+zonkCt ct
+  | isCHoleCan ct = do { fl' <- zonkCtEvidence (cc_ev ct)
                        ; return $ ct { cc_flavor = fl' } }
-  | otherwise     = do { fl' <- zonkFlavor (cc_flavor ct)
+  | otherwise     = do { fl' <- zonkCtEvidence (cc_ev ct)
                        ; return $ 
-                           CNonCanonical { cc_flavor = fl'
-                                         , cc_depth = cc_depth ct } }
-=======
-  = do { fl' <- zonkCtEvidence (cc_ev ct)
-       ; return $ 
-         CNonCanonical { cc_ev = fl'
-                       , cc_depth = cc_depth ct } }
->>>>>>> a211fcf6
+                         CNonCanonical { cc_ev = fl'
+                                       , cc_depth = cc_depth ct } }
+
 zonkCts :: Cts -> TcM Cts
 zonkCts = mapBagM zonkCt
 
