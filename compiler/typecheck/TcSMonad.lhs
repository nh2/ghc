--- conflicted
+++ resolved
@@ -1494,62 +1494,5 @@
                 -- Instead we use the most accurate type, given by ctPred c
   where maybe_given = isGiven_maybe (cc_flavor ct)
 
-<<<<<<< HEAD
--- See Note [LiftInertEqs]
-liftInertEqsTy :: (TyVarEnv (Ct, TcCoercion),InScopeSet)
-                 -> CtFlavor
-                 -> PredType -> TcCoercion
-liftInertEqsTy (subst,inscope) fl pty
-  = ty_cts_subst subst inscope fl pty
-
-
-ty_cts_subst :: TyVarEnv (Ct, TcCoercion)
-             -> InScopeSet -> CtFlavor -> Type -> TcCoercion
-ty_cts_subst subst inscope fl ty 
-  = go ty 
-  where 
-        go ty = go' ty
-
-        go' (TyVarTy tv)      = tyvar_cts_subst tv `orElse` mkTcReflCo (TyVarTy tv)
-        go' (AppTy ty1 ty2)   = mkTcAppCo (go ty1) (go ty2) 
-        go' (TyConApp tc tys) = mkTcTyConAppCo tc (map go tys)  
-        go' ty@(LiteralTy _)  = mkTcReflCo ty
-
-        go' (ForAllTy v ty)   = mkTcForAllCo v' $! co
-                             where 
-                               (subst',inscope',v') = upd_tyvar_bndr subst inscope v
-                               co = ty_cts_subst subst' inscope' fl ty 
-
-        go' (FunTy ty1 ty2)   = mkTcFunCo (go ty1) (go ty2)
-
-
-        tyvar_cts_subst tv  
-          | Just (ct,co) <- lookupVarEnv subst tv, cc_flavor ct `canRewrite` fl  
-          = Just co -- Warn: use cached, not cc_id directly, because of alpha-renamings!
-          | otherwise = Nothing 
-
-        upd_tyvar_bndr subst inscope v 
-          = (new_subst, (inscope `extendInScopeSet` new_v), new_v)
-          where new_subst 
-                    | no_change = delVarEnv subst v
-                        -- Otherwise we have to extend the environment with /something/. 
-                        -- But we do not want to monadically create a new EvVar. So, we
-                        -- create an 'unused_ct' but we cache reflexivity as the 
-                        -- associated coercion. 
-                    | otherwise = extendVarEnv subst v (unused_ct, mkTcReflCo (TyVarTy new_v))
-
-                no_change = new_v == v 
-                new_v     = uniqAway inscope v 
-
-                unused_ct = CTyEqCan { cc_id     = unused_evvar
-                                     , cc_flavor = fl -- canRewrite is reflexive.
-                                     , cc_tyvar  = v 
-                                     , cc_rhs    = mkTyVarTy new_v 
-                                     , cc_depth  = unused_depth }
-                unused_depth = panic "ty_cts_subst: This depth should not be accessed!"
-                unused_evvar = panic "ty_cts_subst: This var is just an alpha-renaming!"
-\end{code}
-=======
->>>>>>> b0c0205e
 
 \end{code}