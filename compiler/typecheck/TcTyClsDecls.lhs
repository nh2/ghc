%
% (c) The University of Glasgow 2006
% (c) The AQUA Project, Glasgow University, 1996-1998
%

TcTyClsDecls: Typecheck type and class declarations

\begin{code}
{-# OPTIONS -fno-warn-tabs #-}
-- The above warning supression flag is a temporary kludge.
-- While working on this module you are encouraged to remove it and
-- detab the module (please do the detabbing in a separate patch). See
--     http://hackage.haskell.org/trac/ghc/wiki/Commentary/CodingStyle#TabsvsSpaces
-- for details
{-# LANGUAGE TupleSections #-}

module TcTyClsDecls (
	tcTyAndClassDecls, tcAddImplicits,

	-- Functions used by TcInstDcls to check 
	-- data/type family instance declarations
        kcDataDefn, tcConDecls, dataDeclChecks, checkValidTyCon,
        tcSynFamInstDecl, tcFamTyPats, 
        tcAddFamInstCtxt, tcAddTyFamInstCtxt, tcAddDataFamInstCtxt,
        wrongKindOfFamily, badATErr, wrongATArgErr
    ) where

#include "HsVersions.h"

import HsSyn
import HscTypes
import BuildTyCl
import TcUnify
import TcRnMonad
import TcEnv
import TcHsSyn
import TcBinds( tcRecSelBinds )
import TcTyDecls
import TcClassDcl
import TcHsType
import TcMType
import TcType
import TysWiredIn( unitTy )
import Type
import Kind
import Class
import TyCon
import DataCon
import Id
import MkCore		( rEC_SEL_ERROR_ID )
import IdInfo
import Var
import VarSet
import Name
import NameSet
import NameEnv
import Outputable
import Maybes
import Unify
import Util
import SrcLoc
import ListSetOps
import Digraph
import DynFlags
import FastString
import Unique		( mkBuiltinUnique )
import BasicTypes

import Bag
import Control.Monad
import Data.List
\end{code}


%************************************************************************
%*									*
\subsection{Type checking for type and class declarations}
%*									*
%************************************************************************

Note [Grouping of type and class declarations]
~~~~~~~~~~~~~~~~~~~~~~~~~~~~~~~~~~~~~~~~~~~~~~
tcTyAndClassDecls is called on a list of `TyClGroup`s. Each group is a strongly
connected component of mutually dependent types and classes. We kind check and
type check each group separately to enhance kind polymorphism. Take the
following example:

  type Id a = a
  data X = X (Id Int)

If we were to kind check the two declarations together, we would give Id the
kind * -> *, since we apply it to an Int in the definition of X. But we can do
better than that, since Id really is kind polymorphic, and should get kind
forall (k::BOX). k -> k. Since it does not depend on anything else, it can be
kind-checked by itself, hence getting the most general kind. We then kind check
X, which works fine because we then know the polymorphic kind of Id, and simply
instantiate k to *.

\begin{code}

tcTyAndClassDecls :: ModDetails
                  -> [TyClGroup Name]   -- Mutually-recursive groups in dependency order
                  -> TcM TcGblEnv       -- Input env extended by types and classes
                                        -- and their implicit Ids,DataCons
-- Fails if there are any errors
tcTyAndClassDecls boot_details tyclds_s
  = checkNoErrs $       -- The code recovers internally, but if anything gave rise to
                        -- an error we'd better stop now, to avoid a cascade
    fold_env tyclds_s   -- Type check each group in dependency order folding the global env
  where
    fold_env :: [TyClGroup Name] -> TcM TcGblEnv
    fold_env [] = getGblEnv
    fold_env (tyclds:tyclds_s)
      = do { tcg_env <- tcTyClGroup boot_details tyclds
           ; setGblEnv tcg_env $ fold_env tyclds_s }
             -- remaining groups are typecheck in the extended global env

tcTyClGroup :: ModDetails -> TyClGroup Name -> TcM TcGblEnv
-- Typecheck one strongly-connected component of type and class decls
tcTyClGroup boot_details tyclds
  = do {    -- Step 1: kind-check this group and returns the final
            -- (possibly-polymorphic) kind of each TyCon and Class
            -- See Note [Kind checking for type and class decls]
         names_w_poly_kinds <- kcTyClGroup tyclds
       ; traceTc "tcTyAndCl generalized kinds" (ppr names_w_poly_kinds)

	    -- Step 2: type-check all groups together, returning 
	    -- the final TyCons and Classes
       ; tyclss <- fixM $ \ rec_tyclss -> do
           { let rec_flags = calcRecFlags boot_details rec_tyclss

                 -- Populate environment with knot-tied ATyCon for TyCons
                 -- NB: if the decls mention any ill-staged data cons
                 -- (see Note [ARecDataCon: Recusion and promoting data constructors]
                 -- we will have failed already in kcTyClGroup, so no worries here
           ; tcExtendRecEnv (zipRecTyClss names_w_poly_kinds rec_tyclss) $

                 -- Also extend the local type envt with bindings giving
                 -- the (polymorphic) kind of each knot-tied TyCon or Class
		 -- See Note [Type checking recursive type and class declarations]
	     tcExtendKindEnv names_w_poly_kinds              $

                 -- Kind and type check declarations for this group
             concatMapM (tcTyClDecl rec_flags) tyclds }

           -- Step 3: Perform the validity chebck
           -- We can do this now because we are done with the recursive knot
           -- Do it before Step 4 (adding implicit things) because the latter
           -- expects well-formed TyCons
       ; tcExtendGlobalEnv tyclss $ do
       { traceTc "Starting validity check" (ppr tyclss)
<<<<<<< HEAD
       ; mapM_ (addLocM checkValidTyCl) tyclds
=======
       ; mapM_ (recoverM (return ()) . addLocM checkValidTyCl) 
               (flattenTyClDecls tyclds)
           -- We recover, which allows us to report multiple validity errors
           -- even from successive groups.  But we stop after all groups are
           -- processed if we find any errors.
>>>>>>> 73ab57d3

           -- Step 4: Add the implicit things;
           -- we want them in the environment because
           -- they may be mentioned in interface files
       ; tcExtendGlobalValEnv (mkDefaultMethodIds tyclss) $
         tcAddImplicits tyclss } }

tcAddImplicits :: [TyThing] -> TcM TcGblEnv
tcAddImplicits tyclss
 = tcExtendGlobalEnvImplicit implicit_things $ 
   tcRecSelBinds rec_sel_binds
 where
   implicit_things = concatMap implicitTyThings tyclss
   rec_sel_binds   = mkRecSelBinds tyclss

zipRecTyClss :: [(Name, Kind)]
             -> [TyThing]           -- Knot-tied
             -> [(Name,TyThing)]
-- Build a name-TyThing mapping for the things bound by decls
-- being careful not to look at the [TyThing]
-- The TyThings in the result list must have a visible ATyCon,
-- because typechecking types (in, say, tcTyClDecl) looks at this outer constructor
zipRecTyClss kind_pairs rec_things
  = [ (name, ATyCon (get name)) | (name, _kind) <- kind_pairs ]
  where
    rec_type_env :: TypeEnv
    rec_type_env = mkTypeEnv rec_things

    get name = case lookupTypeEnv rec_type_env name of
                 Just (ATyCon tc) -> tc
                 other            -> pprPanic "zipRecTyClss" (ppr name <+> ppr other)
\end{code}


%************************************************************************
%*									*
		Kind checking
%*									*
%************************************************************************

Note [Kind checking for type and class decls]
~~~~~~~~~~~~~~~~~~~~~~~~~~~~~~~~~~~~~~~~~~~~~~
Kind checking is done thus:

   1. Make up a kind variable for each parameter of the *data* type, 
      and class, decls, and extend the kind environment (which is in
      the TcLclEnv)

   2. Dependency-analyse the type *synonyms* (which must be non-recursive),
      and kind-check them in dependency order.  Extend the kind envt.

   3. Kind check the data type and class decls

Synonyms are treated differently to data type and classes,
because a type synonym can be an unboxed type
	type Foo = Int#
and a kind variable can't unify with UnboxedTypeKind
So we infer their kinds in dependency order

We need to kind check all types in the mutually recursive group
before we know the kind of the type variables.  For example:

  class C a where
     op :: D b => a -> b -> b

  class D c where
     bop :: (Monad c) => ...

Here, the kind of the locally-polymorphic type variable "b"
depends on *all the uses of class D*.  For example, the use of
Monad c in bop's type signature means that D must have kind Type->Type.

However type synonyms work differently.  They can have kinds which don't
just involve (->) and *:
	type R = Int#		-- Kind #
	type S a = Array# a	-- Kind * -> #
	type T a b = (# a,b #)	-- Kind * -> * -> (# a,b #)
So we must infer their kinds from their right-hand sides *first* and then
use them, whereas for the mutually recursive data types D we bring into
scope kind bindings D -> k, where k is a kind variable, and do inference.

Type families
~~~~~~~~~~~~~
This treatment of type synonyms only applies to Haskell 98-style synonyms.
General type functions can be recursive, and hence, appear in `alg_decls'.

The kind of a type family is solely determinded by its kind signature;
hence, only kind signatures participate in the construction of the initial
kind environment (as constructed by `getInitialKind').  In fact, we ignore
instances of families altogether in the following.  However, we need to
include the kinds of *associated* families into the construction of the
initial kind environment.  (This is handled by `allDecls').


\begin{code}
kcTyClGroup :: TyClGroup Name -> TcM [(Name,Kind)]
-- Kind check this group, kind generalize, and return the resulting local env
-- This bindds the TyCons and Classes of the group, but not the DataCons
-- See Note [Kind checking for type and class decls]
kcTyClGroup decls
  = do	{ mod <- getModule
	; traceTc "kcTyClGroup" (ptext (sLit "module") <+> ppr mod $$ vcat (map ppr decls))

          -- Kind checking; 
	  --    1. Bind kind variables for non-synonyms
          --    2. Kind-check synonyms, and bind kinds of those synonyms
          --    3. Kind-check non-synonyms
	  --    4. Generalise the inferred kinds
          -- See Note [Kind checking for type and class decls]

	  -- Step 1: Bind kind variables for non-synonyms
        ; let (syn_decls, non_syn_decls) = partition (isSynDecl . unLoc) decls
	; initial_kinds <- 
                           getInitialKinds TopLevel non_syn_decls
        ; traceTc "kcTyClGroup: initial kinds" (ppr initial_kinds)

        -- Step 2: Set initial envt, kind-check the synonyms
	; lcl_env <- tcExtendTcTyThingEnv initial_kinds $ 
                     kcSynDecls (calcSynCycles syn_decls)

        -- Step 3: Set extended envt, kind-check the non-synonyms
        ; setLclEnv lcl_env $
          mapM_ kcLTyClDecl non_syn_decls

	     -- Step 4: generalisation
	     -- Kind checking done for this group
             -- Now we have to kind generalize the flexis
        ; res <- concatMapM (generaliseTCD (tcl_env lcl_env)) decls

        ; traceTc "kcTyClGroup result" (ppr res)
        ; return res }

  where
    generalise :: TcTypeEnv -> Name -> LHsTyVarBndrs Name -> TcM (Name, Kind)
    -- For polymorphic things this is a no-op
    generalise kind_env name tvs
      = do { let kc_kind = case lookupNameEnv kind_env name of
                               Just (AThing k) -> k
                               _ -> pprPanic "kcTyClGroup" (ppr name $$ ppr kind_env)
           ; kvs <- kindGeneralize (tyVarsOfType kc_kind) (hsLTyVarNames tvs)
           ; kc_kind' <- zonkTcKind kc_kind    -- Make sure kc_kind' has the final,
                                               -- skolemised kind variables
           ; traceTc "Generalise kind" (vcat [ ppr name, ppr kc_kind, ppr kvs, ppr kc_kind' ])
           ; return (name, mkForAllTys kvs kc_kind') }

    generaliseTCD :: TcTypeEnv -> LTyClDecl Name -> TcM [(Name, Kind)]
    generaliseTCD kind_env (L _ decl)
      | ClassDecl { tcdLName = (L _ name), tcdTyVars = tyvars, tcdATs = ats } <- decl
      = do { first <- generalise kind_env name tyvars
           ; rest <- mapM ((generaliseFamDecl kind_env) . unLoc) ats
           ; return (first : rest) }

      | FamDecl { tcdFam = fam } <- decl
      = do { res <- generaliseFamDecl kind_env fam
           ; return [res] }

      | ForeignType {} <- decl
      = pprPanic "generaliseTCD" (ppr decl)

      | otherwise
      = do { res <- generalise kind_env (tcdName decl) (tcdTyVars decl)
           ; return [res] }

    generaliseFamDecl :: TcTypeEnv -> FamilyDecl Name -> TcM (Name, Kind)
    generaliseFamDecl kind_env (FamilyDecl { fdLName = L _ name, fdTyVars = tyvars })
      = generalise kind_env name tyvars
 
mk_thing_env :: [LTyClDecl Name] -> [(Name, TcTyThing)]
mk_thing_env [] = []
mk_thing_env (decl : decls)
  | L _ (ClassDecl { tcdLName = L _ nm, tcdATs = ats }) <- decl
  = (nm, APromotionErr ClassPE) :
    (map (, APromotionErr TyConPE) $ map (unLoc . fdLName . unLoc) ats) ++
    (mk_thing_env decls)

  | otherwise
  = (tcdName (unLoc decl), APromotionErr TyConPE) :
    (mk_thing_env decls)

getInitialKinds :: TopLevelFlag -> [LTyClDecl Name] -> TcM [(Name, TcTyThing)]
getInitialKinds top_lvl decls
  = tcExtendTcTyThingEnv (mk_thing_env decls) $
    concatMapM (addLocM (getInitialKind top_lvl)) decls

getInitialKind :: TopLevelFlag -> TyClDecl Name -> TcM [(Name, TcTyThing)]
-- Allocate a fresh kind variable for each TyCon and Class
-- For each tycon, return   (tc, AThing k)
--                 where k is the kind of tc, derived from the LHS
--                       of the definition (and probably including
--                       kind unification variables)
--      Example: data T a b = ...
--      return (T, kv1 -> kv2 -> kv3)
--
-- ALSO for each datacon, return (dc, ARecDataCon)
-- Note [ARecDataCon: Recusion and promoting data constructors]
-- 
-- No family instances are passed to getInitialKinds

getInitialKind top_lvl (FamDecl { tcdFam = decl }) = getFamDeclInitialKind top_lvl decl 
getInitialKind _ (ClassDecl { tcdLName = L _ name, tcdTyVars = ktvs, tcdATs = ats })
  = kcHsTyVarBndrs False ktvs $ \ arg_kinds ->
    do { inner_prs <- getFamDeclInitialKinds ats
       ; let main_pr = (name, AThing (mkArrowKinds arg_kinds constraintKind))
       ; return (main_pr : inner_prs) }

getInitialKind _top_lvl decl@(SynDecl {}) = pprPanic "getInitialKind" (ppr decl)

getInitialKind top_lvl (DataDecl { tcdLName = L _ name, tcdTyVars = ktvs, tcdDataDefn = defn })
  | HsDataDefn { dd_kindSig = Just ksig, dd_cons = cons } <- defn
  = ASSERT( isTopLevel top_lvl )
    kcHsTyVarBndrs True ktvs $ \ arg_kinds -> 
    do { res_k <- tcLHsKind ksig
       ; let body_kind = mkArrowKinds arg_kinds res_k
             kvs       = varSetElems (tyVarsOfType body_kind)
             main_pr   = (name, AThing (mkForAllTys kvs body_kind))
             inner_prs = [(unLoc (con_name con), APromotionErr RecDataConPE) | L _ con <- cons ]
             -- See Note [ARecDataCon: Recusion and promoting data constructors]
       ; return (main_pr : inner_prs) }
 
  | HsDataDefn { dd_cons = cons } <- defn
  = kcHsTyVarBndrs False ktvs $ \ arg_kinds -> 
    do { let main_pr   = (name, AThing (mkArrowKinds arg_kinds liftedTypeKind))
             inner_prs = [(unLoc (con_name con), APromotionErr RecDataConPE) | L _ con <- cons ]
             -- See Note [ARecDataCon: Recusion and promoting data constructors]
       ; return (main_pr : inner_prs) }

getInitialKind _ (ForeignType { tcdLName = L _ name }) 
  = return [(name, AThing liftedTypeKind)]

getFamDeclInitialKinds :: [LFamilyDecl Name] -> TcM [(Name, TcTyThing)]
getFamDeclInitialKinds decls
  = tcExtendTcTyThingEnv [ (n, APromotionErr TyConPE)
                         | L _ (FamilyDecl { fdLName = L _ n }) <- decls] $
    concatMapM (addLocM (getFamDeclInitialKind NotTopLevel)) decls

getFamDeclInitialKind :: TopLevelFlag
                      -> FamilyDecl Name 
                      -> TcM [(Name, TcTyThing)]
getFamDeclInitialKind top_lvl (FamilyDecl { fdLName = L _ name
                                          , fdTyVars = ktvs
                                          , fdKindSig = ksig })
  | isTopLevel top_lvl 
  = kcHsTyVarBndrs True ktvs $ \ arg_kinds ->
    do { res_k <- case ksig of 
                    Just k  -> tcLHsKind k
                    Nothing -> return liftedTypeKind
       ; let body_kind = mkArrowKinds arg_kinds res_k
             kvs       = varSetElems (tyVarsOfType body_kind)
       ; return [ (name, AThing (mkForAllTys kvs body_kind)) ] }

  | otherwise
  = kcHsTyVarBndrs False ktvs $ \ arg_kinds ->
    do { res_k <- case ksig of 
                    Just k  -> tcLHsKind k
                    Nothing -> newMetaKindVar
       ; return [ (name, AThing (mkArrowKinds arg_kinds res_k)) ] }

----------------
kcSynDecls :: [SCC (LTyClDecl Name)] -> TcM TcLclEnv	-- Kind bindings
kcSynDecls [] = getLclEnv
kcSynDecls (group : groups)
  = do	{ nk <- kcSynDecl1 group
	; tcExtendKindEnv [nk] (kcSynDecls groups) }

kcSynDecl1 :: SCC (LTyClDecl Name)
	   -> TcM (Name,TcKind) -- Kind bindings
kcSynDecl1 (AcyclicSCC (L _ decl)) = kcSynDecl decl
kcSynDecl1 (CyclicSCC decls)       = do { recSynErr decls; failM }
	   	      		     -- Fail here to avoid error cascade
				     -- of out-of-scope tycons

kcSynDecl :: TyClDecl Name -> TcM (Name, TcKind)
kcSynDecl decl@(SynDecl { tcdTyVars = hs_tvs, tcdLName = L _ name
                       , tcdRhs = rhs })
  -- Returns a possibly-unzonked kind
  = tcAddDeclCtxt decl $
    kcHsTyVarBndrs False hs_tvs $ \ ks ->
    do { traceTc "kcd1" (ppr name <+> brackets (ppr hs_tvs)
			 <+> brackets (ppr ks))
       ; (_, rhs_kind) <- tcLHsType rhs
       ; traceTc "kcd2" (ppr name)
       ; let tc_kind = mkArrowKinds ks rhs_kind
       ; return (name, tc_kind) }
kcSynDecl decl = pprPanic "kcSynDecl" (ppr decl)

------------------------------------------------------------------------
kcLTyClDecl :: LTyClDecl Name -> TcM ()
  -- See Note [Kind checking for type and class decls]
kcLTyClDecl (L loc decl)
  = setSrcSpan loc $ tcAddDeclCtxt decl $ kcTyClDecl decl

kcTyClDecl :: TyClDecl Name -> TcM ()
-- This function is used solely for its side effect on kind variables

kcTyClDecl (DataDecl { tcdLName = L _ name, tcdTyVars = hs_tvs, tcdDataDefn = defn })
  | HsDataDefn { dd_cons = cons, dd_kindSig = Just _ } <- defn
  = mapM_ (wrapLocM kcConDecl) cons  -- Ignore the dd_ctxt; heavily deprecated and inconvenient

  | HsDataDefn { dd_ctxt = ctxt, dd_cons = cons } <- defn
  = kcTyClTyVars name hs_tvs $ \ _res_k -> 
    do	{ _ <- tcHsContext ctxt
        ; mapM_ (wrapLocM kcConDecl) cons }

kcTyClDecl decl@(SynDecl {}) = pprPanic "kcTyClDecl" (ppr decl)

kcTyClDecl (ClassDecl { tcdLName = L _ name, tcdTyVars = hs_tvs
                       , tcdCtxt = ctxt, tcdSigs = sigs })
  = kcTyClTyVars name hs_tvs $ \ _res_k -> 
    do	{ _ <- tcHsContext ctxt
	; mapM_ (wrapLocM kc_sig)     sigs }
  where
    kc_sig (TypeSig _ op_ty)    = discardResult (tcHsLiftedType op_ty)
    kc_sig (GenericSig _ op_ty) = discardResult (tcHsLiftedType op_ty)
    kc_sig _                    = return ()

kcTyClDecl (ForeignType {}) = return ()
kcTyClDecl (FamDecl {})    = return ()

-------------------
kcConDecl :: ConDecl Name -> TcM ()
kcConDecl (ConDecl { con_name = name, con_qvars = ex_tvs
                   , con_cxt = ex_ctxt, con_details = details, con_res = res })
  = addErrCtxt (dataConCtxt name) $
    kcHsTyVarBndrs False ex_tvs $ \ _ -> 
    do { _ <- tcHsContext ex_ctxt
       ; mapM_ (tcHsOpenType . getBangType) (hsConDeclArgTys details)
       ; _ <- tcConRes res
       ; return () }
\end{code}

Note [ARecDataCon: Recusion and promoting data constructors]
~~~~~~~~~~~~~~~~~~~~~~~~~~~~~~~~~~~~~~~~~~~~~~~~~~~~~~~~~~~~
We don't want to allow promotion in a strongly connected component
when kind checking.

Consider:
  data T f = K (f (K Any))

When kind checking the `data T' declaration the local env contains the
mappings:
  T -> AThing <some initial kind>
  K -> ARecDataCon

ANothing is only used for DataCons, and only used during type checking
in tcTyClGroup.


%************************************************************************
%*									*
\subsection{Type checking}
%*									*
%************************************************************************

Note [Type checking recursive type and class declarations]
~~~~~~~~~~~~~~~~~~~~~~~~~~~~~~~~~~~~~~~~~~~~~~~~~~~~~~~~~~~
At this point we have completed *kind-checking* of a mutually
recursive group of type/class decls (done in kcTyClGroup). However,
we discarded the kind-checked types (eg RHSs of data type decls); 
note that kcTyClDecl returns ().  There are two reasons:

  * It's convenient, because we don't have to rebuild a
    kinded HsDecl (a fairly elaborate type)

  * It's necessary, because after kind-generalisation, the
    TyCons/Classes may now be kind-polymorphic, and hence need
    to be given kind arguments.  

Example:
       data T f a = MkT (f a) (T f a)
During kind-checking, we give T the kind T :: k1 -> k2 -> *
and figure out constraints on k1, k2 etc. Then we generalise
to get   T :: forall k. (k->*) -> k -> *
So now the (T f a) in the RHS must be elaborated to (T k f a).
    
However, during tcTyClDecl of T (above) we will be in a recursive
"knot". So we aren't allowed to look at the TyCon T itself; we are only
allowed to put it (lazily) in the returned structures.  But when
kind-checking the RHS of T's decl, we *do* need to know T's kind (so
that we can correctly elaboarate (T k f a).  How can we get T's kind
without looking at T?  Delicate answer: during tcTyClDecl, we extend

  *Global* env with T -> ATyCon (the (not yet built) TyCon for T)
  *Local*  env with T -> AThing (polymorphic kind of T)

Then:

  * During TcHsType.kcTyVar we look in the *local* env, to get the
    known kind for T.

  * But in TcHsType.ds_type (and ds_var_app in particular) we look in
    the *global* env to get the TyCon. But we must be careful not to
    force the TyCon or we'll get a loop.

This fancy footwork (with two bindings for T) is only necesary for the
TyCons or Classes of this recursive group.  Earlier, finished groups,
live in the global env only.

\begin{code}
tcTyClDecl :: (Name -> RecFlag) -> LTyClDecl Name -> TcM [TyThing]
tcTyClDecl calc_isrec (L loc decl)
  = setSrcSpan loc $ tcAddDeclCtxt decl $
    traceTc "tcTyAndCl-x" (ppr decl) >>
    tcTyClDecl1 NoParentTyCon calc_isrec decl

  -- "type family" declarations
tcTyClDecl1 :: TyConParent -> (Name -> RecFlag) -> TyClDecl Name -> TcM [TyThing]
tcTyClDecl1 parent _calc_isrec (FamDecl { tcdFam = fd })
  = tcFamDecl1 parent fd

  -- "type" synonym declaration
tcTyClDecl1 _parent _calc_isrec
            (SynDecl { tcdLName = L _ tc_name, tcdTyVars = tvs, tcdRhs = rhs })
  = ASSERT( isNoParent _parent )
    tcTyClTyVars tc_name tvs $ \ tvs' kind -> 
    tcTySynRhs tc_name tvs' kind rhs

  -- "data/newtype" declaration
tcTyClDecl1 _parent calc_isrec
            (DataDecl { tcdLName = L _ tc_name, tcdTyVars = tvs, tcdDataDefn = defn })
  = ASSERT( isNoParent _parent )
    tcTyClTyVars tc_name tvs $ \ tvs' kind -> 
    tcDataDefn calc_isrec tc_name tvs' kind defn

tcTyClDecl1 _parent calc_isrec
            (ClassDecl { tcdLName = L _ class_name, tcdTyVars = tvs
            , tcdCtxt = ctxt, tcdMeths = meths
	    , tcdFDs = fundeps, tcdSigs = sigs
            , tcdATs = ats, tcdATDefs = at_defs })
  = ASSERT( isNoParent _parent )
    do 
  { (tvs', ctxt', fds', sig_stuff, gen_dm_env)
       <- tcTyClTyVars class_name tvs $ \ tvs' kind -> do
          { MASSERT( isConstraintKind kind )

          ; ctxt' <- tcHsContext ctxt
          ; ctxt' <- zonkTcTypeToTypes emptyZonkEnv ctxt'  
                     -- Squeeze out any kind unification variables

          ; fds'  <- mapM (addLocM tc_fundep) fundeps
          ; (sig_stuff, gen_dm_env) <- tcClassSigs class_name sigs meths
          ; return (tvs', ctxt', fds', sig_stuff, gen_dm_env) }

  ; clas <- fixM $ \ clas -> do
	    { let 	-- This little knot is just so we can get
			-- hold of the name of the class TyCon, which we
			-- need to look up its recursiveness
		    tycon_name = tyConName (classTyCon clas)
		    tc_isrec = calc_isrec tycon_name

            ; at_stuff <- tcClassATs class_name (AssocFamilyTyCon clas) ats at_defs

            ; buildClass False {- Must include unfoldings for selectors -}
			 class_name tvs' ctxt' fds' at_stuff
			 sig_stuff tc_isrec }

  ; let gen_dm_ids = [ AnId (mkExportedLocalId gen_dm_name gen_dm_ty)
                     | (sel_id, GenDefMeth gen_dm_name) <- classOpItems clas
                     , let gen_dm_tau = expectJust "tcTyClDecl1" $
                                        lookupNameEnv gen_dm_env (idName sel_id)
		     , let gen_dm_ty = mkSigmaTy tvs' 
                                                 [mkClassPred clas (mkTyVarTys tvs')] 
                                                 gen_dm_tau
                     ]
        class_ats = map ATyCon (classATs clas)

  ; return (ATyCon (classTyCon clas) : gen_dm_ids ++ class_ats )
      -- NB: Order is important due to the call to `mkGlobalThings' when
      --     tying the the type and class declaration type checking knot.
  }
  where
    tc_fundep (tvs1, tvs2) = do { tvs1' <- mapM tcLookupTyVar tvs1 ;
				; tvs2' <- mapM tcLookupTyVar tvs2 ;
				; return (tvs1', tvs2') }

tcTyClDecl1 _ _
  (ForeignType {tcdLName = L _ tc_name, tcdExtName = tc_ext_name})
  = return [ATyCon (mkForeignTyCon tc_name tc_ext_name liftedTypeKind 0)]
\end{code}

\begin{code}
tcFamDecl1 :: TyConParent -> FamilyDecl Name -> TcM [TyThing]
tcFamDecl1 parent
            (FamilyDecl {fdFlavour = TypeFamily, fdLName = L _ tc_name, fdTyVars = tvs})
  = tcTyClTyVars tc_name tvs $ \ tvs' kind -> do
  { traceTc "type family:" (ppr tc_name)
  ; checkFamFlag tc_name
  ; tycon <- buildSynTyCon tc_name tvs' SynFamilyTyCon kind parent
  ; return [ATyCon tycon] }

tcFamDecl1 parent
           (FamilyDecl {fdFlavour = DataFamily, fdLName = L _ tc_name, fdTyVars = tvs})
  = tcTyClTyVars tc_name tvs $ \ tvs' kind -> do
  { traceTc "data family:" (ppr tc_name)
  ; checkFamFlag tc_name
  ; extra_tvs <- tcDataKindSig kind
  ; let final_tvs = tvs' ++ extra_tvs    -- we may not need these
        tycon = buildAlgTyCon tc_name final_tvs Nothing []
                              DataFamilyTyCon Recursive True parent
  ; return [ATyCon tycon] }

tcTySynRhs :: Name   
           -> [TyVar] -> Kind
           -> LHsType Name -> TcM [TyThing]
tcTySynRhs tc_name tvs kind hs_ty
  = do { env <- getLclEnv
       ; traceTc "tc-syn" (ppr tc_name $$ ppr (tcl_env env))
       ; rhs_ty <- tcCheckLHsType hs_ty kind
       ; rhs_ty <- zonkTcTypeToType emptyZonkEnv rhs_ty
       ; tycon <- buildSynTyCon tc_name tvs (SynonymTyCon rhs_ty)
                                kind NoParentTyCon
       ; return [ATyCon tycon] }

tcDataDefn :: (Name -> RecFlag) -> Name
           -> [TyVar] -> Kind
           -> HsDataDefn Name -> TcM [TyThing]
  -- NB: not used for newtype/data instances (whether associated or not)
tcDataDefn calc_isrec tc_name tvs kind
         (HsDataDefn { dd_ND = new_or_data, dd_cType = cType
                     , dd_ctxt = ctxt, dd_kindSig = mb_ksig
                     , dd_cons = cons })
  = do { extra_tvs <- tcDataKindSig kind
       ; let is_rec     = calc_isrec tc_name
             h98_syntax = consUseH98Syntax cons
             final_tvs  = tvs ++ extra_tvs
       ; stupid_theta <- tcHsContext ctxt
       ; kind_signatures <- xoptM Opt_KindSignatures
       ; existential_ok  <- xoptM Opt_ExistentialQuantification
       ; gadt_ok         <- xoptM Opt_GADTs
       ; is_boot	 <- tcIsHsBoot	-- Are we compiling an hs-boot file?
       ; let ex_ok = existential_ok || gadt_ok	-- Data cons can have existential context

             -- Check that we don't use kind signatures without Glasgow extensions
       ; 
       ; case mb_ksig of
           Nothing   -> return ()
           Just hs_k -> do { checkTc (kind_signatures) (badSigTyDecl tc_name)
                           ; tc_kind <- tcLHsKind hs_k
                           ; _ <- unifyKind kind tc_kind
                           ; return () }

       ; dataDeclChecks tc_name new_or_data stupid_theta cons

       ; tycon <- fixM $ \ tycon -> do
             { let res_ty = mkTyConApp tycon (mkTyVarTys final_tvs)
             ; data_cons <- tcConDecls new_or_data ex_ok tycon (final_tvs, res_ty) cons
             ; tc_rhs <-
                 if null cons && is_boot 	      -- In a hs-boot file, empty cons means
                 then return totallyAbstractTyConRhs  -- "don't know"; hence totally Abstract
                 else case new_or_data of
             	   DataType -> return (mkDataTyConRhs data_cons)
             	   NewType  -> ASSERT( not (null data_cons) )
                                    mkNewTyConRhs tc_name tycon (head data_cons)
             ; return (buildAlgTyCon tc_name final_tvs cType stupid_theta tc_rhs
                                     is_rec (not h98_syntax) NoParentTyCon) }
       ; return [ATyCon tycon] }
\end{code}

%************************************************************************
%*									*
               Typechecking associated types (in class decls)
	       (including the associated-type defaults)
%*									*
%************************************************************************

Note [Associated type defaults]
~~~~~~~~~~~~~~~~~~~~~~~~~~~~~~~

The following is an example of associated type defaults:
             class C a where
               data D a 

               type F a b :: *
               type F a Z = [a]        -- Default
               type F a (S n) = F a n  -- Default

Note that:
  - We can have more than one default definition for a single associated type,
    as long as they do not overlap (same rules as for instances)
  - We can get default definitions only for type families, not data families

\begin{code}
tcClassATs :: Name             -- The class name (not knot-tied)
           -> TyConParent      -- The class parent of this associated type
           -> [LFamilyDecl Name] -- Associated types.
           -> [LTyFamInstDecl Name] -- Associated type defaults.
           -> TcM [ClassATItem]
tcClassATs class_name parent ats at_defs
  = do {  -- Complain about associated type defaults for non associated-types
         sequence_ [ failWithTc (badATErr class_name n)
                   | n <- map (tyFamInstDeclName . unLoc) at_defs
                   , not (n `elemNameSet` at_names) ]
       ; mapM tc_at ats }
  where
    at_names = mkNameSet (map (unLoc . fdLName . unLoc) ats)

    at_defs_map :: NameEnv [LTyFamInstDecl Name]
    -- Maps an AT in 'ats' to a list of all its default defs in 'at_defs'
    at_defs_map = foldr (\at_def nenv -> extendNameEnv_C (++) nenv 
                                          (tyFamInstDeclName (unLoc at_def)) [at_def]) 
                        emptyNameEnv at_defs

    tc_at at = do { [ATyCon fam_tc] <- addLocM (tcFamDecl1 parent) at
                  ; let at_defs = lookupNameEnv at_defs_map (unLoc $ fdLName $ unLoc at)
                                        `orElse` []
                  ; atd <- mapM (tcDefaultAssocDecl fam_tc) at_defs
                  ; return (fam_tc, atd) }

-------------------------
tcDefaultAssocDecl :: TyCon                -- ^ Family TyCon
                   -> LTyFamInstDecl Name  -- ^ RHS
                   -> TcM ATDefault        -- ^ Type checked RHS and free TyVars
tcDefaultAssocDecl fam_tc (L loc decl)
  = setSrcSpan loc $
    tcAddTyFamInstCtxt decl $
    do { traceTc "tcDefaultAssocDecl" (ppr decl)
       ; (at_tvs, at_tys, at_rhs) <- tcSynFamInstDecl fam_tc decl
       ; return (ATD at_tvs at_tys at_rhs loc) }
-- We check for well-formedness and validity later, in checkValidClass

-------------------------
tcSynFamInstDecl :: TyCon -> TyFamInstDecl Name -> TcM ([TyVar], [Type], Type)
-- Placed here because type family instances appear as 
-- default decls in class declarations 
tcSynFamInstDecl fam_tc (TyFamInstDecl { tfid_eqns = eqns })
  -- we know the first equation matches the fam_tc because of the lookup logic
  -- now, just check that all other names match the first
  = do { let names = map (unLoc . tfie_tycon . unLoc) eqns
             first = head names
       ; mapM_ (failWithTc . (wrongNamesInInstGroup first))
               (filter (/= first) names)
       ; checkTc (isSynTyCon fam_tc) (wrongKindOfFamily fam_tc)
       ; quads <- mapM (tcTyFamInstEqn fam_tc) eqns
       ; case quads of
           [(tvs, pats, rhs, _)] -> return (tvs, pats, rhs)
           _ -> failWithTc (instGroupUnimplemented fam_tc) }

-- TODO use setSrcSpan
tcTyFamInstEqn :: TyCon -> LTyFamInstEqn Name -> TcM ([TyVar], [Type], Type, SrcSpan)
tcTyFamInstEqn fam_tc 
    (L loc (TyFamInstEqn { tfie_pats = pats, tfie_rhs = hs_ty }))
  = do { tcFamTyPats fam_tc pats (discardResult . (tcCheckLHsType hs_ty)) $
       \tvs' pats' res_kind -> 
    do { rhs_ty <- tcCheckLHsType hs_ty res_kind
       ; rhs_ty <- zonkTcTypeToType emptyZonkEnv rhs_ty
       ; traceTc "tcSynFamInstDecl" (ppr fam_tc <+> (ppr tvs' $$ ppr pats' $$ ppr rhs_ty))
       ; return (tvs', pats', rhs_ty, loc) } }

kcDataDefn :: HsDataDefn Name -> TcKind -> TcM ()
-- Used for 'data instance' only
-- Ordinary 'data' is handled by kcTyClDec
kcDataDefn (HsDataDefn { dd_ctxt = ctxt, dd_cons = cons, dd_kindSig = mb_kind }) res_k
  = do	{ _ <- tcHsContext ctxt
	; mapM_ (wrapLocM kcConDecl) cons
        ; kcResultKind mb_kind res_k }

{- TODO remove
kcTyRhs :: HsType Name -> 
-- Used for 'data instance' and 'type instance' only
-- Ordinary 'data' and 'type' are handed by kcTyClDec and kcSynDecls resp
kcTyDefn (TySynonym { td_synRhs = rhs_ty }) res_k
  = discardResult (tcCheckLHsType rhs_ty res_k)
-}

------------------
kcResultKind :: Maybe (LHsKind Name) -> Kind -> TcM ()
kcResultKind Nothing res_k
  = discardResult (unifyKind res_k liftedTypeKind)
      --             type family F a 
      -- defaults to type family F a :: *
kcResultKind (Just k ) res_k
  = do { k' <- tcLHsKind k
       ; discardResult (unifyKind k' res_k) }

-------------------------
-- Kind check type patterns and kind annotate the embedded type variables.
--     type instance F [a] = rhs
--
-- * Here we check that a type instance matches its kind signature, but we do
--   not check whether there is a pattern for each type index; the latter
--   check is only required for type synonym instances.

-----------------
tcFamTyPats :: TyCon
            -> HsWithBndrs [LHsType Name] -- Patterns
            -> (TcKind -> TcM ())       -- Kind checker for RHS
                                        -- result is ignored
            -> ([TKVar] -> [TcType] -> Kind -> TcM a)
            -> TcM a
-- Check the type patterns of a type or data family instance
--     type instance F <pat1> <pat2> = <type>
-- The 'tyvars' are the free type variables of pats
-- 
-- NB: The family instance declaration may be an associated one,
-- nested inside an instance decl, thus
--	  instance C [a] where
--	    type F [a] = ...
-- In that case, the type variable 'a' will *already be in scope*
-- (and, if C is poly-kinded, so will its kind parameter).

tcFamTyPats fam_tc (HsWB { hswb_cts = arg_pats, hswb_kvs = kvars, hswb_tvs = tvars }) 
            kind_checker thing_inside
  = do { -- A family instance must have exactly the same number of type
         -- parameters as the family declaration.  You can't write
         --     type family F a :: * -> *
         --     type instance F Int y = y
         -- because then the type (F Int) would be like (\y.y)
       ; let (fam_kvs, fam_body) = splitForAllTys (tyConKind fam_tc)
             fam_arity = tyConArity fam_tc - length fam_kvs
       ; checkTc (length arg_pats == fam_arity) $
                 wrongNumberOfParmsErr fam_arity

         -- Instantiate with meta kind vars
       ; fam_arg_kinds <- mapM (const newMetaKindVar) fam_kvs
       ; loc <- getSrcSpanM
       ; let (arg_kinds, res_kind) 
                 = splitKindFunTysN fam_arity $
                   substKiWith fam_kvs fam_arg_kinds fam_body
             hs_tvs = HsQTvs { hsq_kvs = kvars
                             , hsq_tvs = userHsTyVarBndrs loc tvars }

         -- Kind-check and quantify
         -- See Note [Quantifying over family patterns]
       ; typats <- tcHsTyVarBndrs hs_tvs $ \ _ ->
                   do { kind_checker res_kind
                      ; tcHsArgTys (quotes (ppr fam_tc)) arg_pats arg_kinds }
       ; let all_args = fam_arg_kinds ++ typats

            -- Find free variables (after zonking)
       ; tkvs <- zonkTyVarsAndFV (tyVarsOfTypes all_args)

            -- Turn them into skolems, so that we don't subsequently 
            -- replace a meta kind var with AnyK
       ; qtkvs <- zonkQuantifiedTyVars (varSetElems tkvs)

            -- Zonk the patterns etc into the Type world
       ; (ze, qtkvs') <- zonkTyBndrsX emptyZonkEnv qtkvs
       ; all_args'    <- zonkTcTypeToTypes ze all_args
       ; res_kind'    <- zonkTcTypeToType  ze res_kind

       ; traceTc "tcFamPats" (pprTvBndrs qtkvs' $$ ppr all_args' $$ ppr res_kind')
       ; tcExtendTyVarEnv qtkvs' $
         thing_inside qtkvs' all_args' res_kind' }
\end{code}

Note [Quantifying over family patterns]
~~~~~~~~~~~~~~~~~~~~~~~~~~~~~~~~~~~~~~~
We need to quantify over two different lots of kind variables:

First, the ones that come from the kinds of the tyvar args of 
tcTyVarBndrsKindGen, as usual
  data family Dist a 

  -- Proxy :: forall k. k -> *
  data instance Dist (Proxy a) = DP
  -- Generates  data DistProxy = DP
  --            ax8 k (a::k) :: Dist * (Proxy k a) ~ DistProxy k a
  -- The 'k' comes from the tcTyVarBndrsKindGen (a::k)

Second, the ones that come from the kind argument of the type family
which we pick up using the (tyVarsOfTypes typats) in the result of 
the thing_inside of tcHsTyvarBndrsGen.
  -- Any :: forall k. k
  data instance Dist Any = DA
  -- Generates  data DistAny k = DA
  --            ax7 k :: Dist k (Any k) ~ DistAny k 
  -- The 'k' comes from kindGeneralizeKinds (Any k)

Note [Quantified kind variables of a family pattern]
~~~~~~~~~~~~~~~~~~~~~~~~~~~~~~~~~~~~~~~~~~~~~~~~~~~~
Consider   type family KindFam (p :: k1) (q :: k1)
           data T :: Maybe k1 -> k2 -> *
           type instance KindFam (a :: Maybe k) b = T a b -> Int
The HsBSig for the family patterns will be ([k], [a])

Then in the family instance we want to
  * Bring into scope [ "k" -> k:BOX, "a" -> a:k ]
  * Kind-check the RHS
  * Quantify the type instance over k and k', as well as a,b, thus
       type instance [k, k', a:Maybe k, b:k'] 
                     KindFam (Maybe k) k' a b = T k k' a b -> Int

Notice that in the third step we quantify over all the visibly-mentioned
type variables (a,b), but also over the implicitly mentioned kind varaibles
(k, k').  In this case one is bound explicitly but often there will be 
none. The role of the kind signature (a :: Maybe k) is to add a constraint
that 'a' must have that kind, and to bring 'k' into scope.

Note [Associated type instances]
~~~~~~~~~~~~~~~~~~~~~~~~~~~~~~~~
We allow this:
  class C a where
    type T x a
  instance C Int where
    type T (S y) Int = y
    type T Z     Int = Char

Note that 
  a) The variable 'x' is not bound by the class decl
  b) 'x' is instantiated to a non-type-variable in the instance
  c) There are several type instance decls for T in the instance

All this is fine.  Of course, you can't give any *more* instances
for (T ty Int) elsewhere, becuase it's an *associated* type.

Note [Checking consistent instantiation]
~~~~~~~~~~~~~~~~~~~~~~~~~~~~~~~~~~~~~~~~
  class C a b where
    type T a x b

  instance C [p] Int
    type T [p] y Int = (p,y,y)  -- Induces the family instance TyCon
                                --    type TR p y = (p,y,y)

So we 
  * Form the mini-envt from the class type variables a,b
    to the instance decl types [p],Int:   [a->[p], b->Int]

  * Look at the tyvars a,x,b of the type family constructor T
    (it shares tyvars with the class C)

  * Apply the mini-evnt to them, and check that the result is
    consistent with the instance types [p] y Int


%************************************************************************
%*                                                                      *
               Data types
%*                                                                      *
%************************************************************************

\begin{code}
dataDeclChecks :: Name -> NewOrData -> ThetaType -> [LConDecl Name] -> TcM ()
dataDeclChecks tc_name new_or_data stupid_theta cons
  = do {   -- Check that we don't use GADT syntax in H98 world
         gadtSyntax_ok <- xoptM Opt_GADTSyntax
       ; let h98_syntax = consUseH98Syntax cons
       ; checkTc (gadtSyntax_ok || h98_syntax) (badGadtDecl tc_name)

	   -- Check that the stupid theta is empty for a GADT-style declaration
       ; checkTc (null stupid_theta || h98_syntax) (badStupidTheta tc_name)

	 -- Check that a newtype has exactly one constructor
	 -- Do this before checking for empty data decls, so that
	 -- we don't suggest -XEmptyDataDecls for newtypes
       ; checkTc (new_or_data == DataType || isSingleton cons) 
	        (newtypeConError tc_name (length cons))

        	-- Check that there's at least one condecl,
         -- or else we're reading an hs-boot file, or -XEmptyDataDecls
       ; empty_data_decls <- xoptM Opt_EmptyDataDecls
       ; is_boot <- tcIsHsBoot	-- Are we compiling an hs-boot file?
       ; checkTc (not (null cons) || empty_data_decls || is_boot)
                 (emptyConDeclsErr tc_name) }
    
-----------------------------------
tcConDecls :: NewOrData -> Bool -> TyCon -> ([TyVar], Type)
	   -> [LConDecl Name] -> TcM [DataCon]
tcConDecls new_or_data ex_ok rep_tycon res_tmpl cons
  = mapM (addLocM (tcConDecl new_or_data ex_ok rep_tycon res_tmpl)) cons

tcConDecl :: NewOrData
          -> Bool		-- True <=> -XExistentialQuantificaton or -XGADTs
	  -> TyCon 		-- Representation tycon
	  -> ([TyVar], Type)	-- Return type template (with its template tyvars)
	  -> ConDecl Name 
	  -> TcM DataCon

tcConDecl new_or_data existential_ok rep_tycon res_tmpl 	-- Data types
	  con@(ConDecl { con_name = name
                       , con_qvars = hs_tvs, con_cxt = hs_ctxt
                       , con_details = hs_details, con_res = hs_res_ty })
  = addErrCtxt (dataConCtxt name) $
    do { traceTc "tcConDecl 1" (ppr name)
       ; (tvs, ctxt, arg_tys, res_ty, is_infix, field_lbls, stricts) 
           <- tcHsTyVarBndrs hs_tvs $ \ tvs ->
              do { ctxt    <- tcHsContext hs_ctxt
                 ; details <- tcConArgs new_or_data hs_details
                 ; res_ty  <- tcConRes hs_res_ty
                 ; let (is_infix, field_lbls, btys) = details
                       (arg_tys, stricts)           = unzip btys
                 ; return (tvs, ctxt, arg_tys, res_ty, is_infix, field_lbls, stricts) }

       ; let pretend_res_ty = case res_ty of
                                ResTyH98     -> unitTy
                                ResTyGADT ty -> ty
             pretend_con_ty = mkSigmaTy tvs ctxt (mkFunTys arg_tys pretend_res_ty)
                -- This pretend_con_ty stuff is just a convenient way to get the
                -- free kind variables of the type, for kindGeneralize to work on

             -- Generalise the kind variables (returning quantifed TcKindVars)
             -- and quanify the type variables (substiting their kinds)
       ; kvs <- kindGeneralize (tyVarsOfType pretend_con_ty) (map getName tvs)
       ; tvs <- zonkQuantifiedTyVars tvs

             -- Zonk to Types
       ; (ze, qtkvs) <- zonkTyBndrsX emptyZonkEnv (kvs ++ tvs)
       ; arg_tys <- zonkTcTypeToTypes ze arg_tys
       ; ctxt    <- zonkTcTypeToTypes ze ctxt
       ; res_ty  <- case res_ty of
                      ResTyH98     -> return ResTyH98
                      ResTyGADT ty -> ResTyGADT <$> zonkTcTypeToType ze ty

       ; checkTc (existential_ok || conRepresentibleWithH98Syntax con)
	         (badExistential name)

       ; let (univ_tvs, ex_tvs, eq_preds, res_ty')
                = rejigConRes res_tmpl qtkvs res_ty

       ; traceTc "tcConDecl 3" (ppr name)
       ; buildDataCon (unLoc name) is_infix
    		      stricts field_lbls
    		      univ_tvs ex_tvs eq_preds ctxt arg_tys
		      res_ty' rep_tycon
		-- NB:	we put data_tc, the type constructor gotten from the
		--	constructor type signature into the data constructor;
		--	that way checkValidDataCon can complain if it's wrong.
       }

tcConArgs :: NewOrData -> HsConDeclDetails Name -> TcM (Bool, [Name], [(TcType, HsBang)])
tcConArgs new_or_data (PrefixCon btys)     
  = do { btys' <- mapM (tcConArg new_or_data) btys
       ; return (False, [], btys') }
tcConArgs new_or_data (InfixCon bty1 bty2) 
  = do { bty1' <- tcConArg new_or_data bty1
       ; bty2' <- tcConArg new_or_data bty2
       ; return (True, [], [bty1', bty2']) }
tcConArgs new_or_data (RecCon fields)
  = do { btys' <- mapM (tcConArg new_or_data) btys
       ; return (False, field_names, btys') }
  where
    field_names = map (unLoc . cd_fld_name) fields
    btys        = map cd_fld_type fields

tcConArg :: NewOrData -> LHsType Name -> TcM (TcType, HsBang)
tcConArg new_or_data bty
  = do  { traceTc "tcConArg 1" (ppr bty)
        ; arg_ty <- tcHsConArgType new_or_data bty
        ; traceTc "tcConArg 2" (ppr bty)
        ; strict_mark <- chooseBoxingStrategy arg_ty (getBangStrictness bty)
	; return (arg_ty, strict_mark) }

tcConRes :: ResType (LHsType Name) -> TcM (ResType Type)
tcConRes ResTyH98           = return ResTyH98
tcConRes (ResTyGADT res_ty) = do { res_ty' <- tcHsLiftedType res_ty
                                 ; return (ResTyGADT res_ty') }

-- Example
--   data instance T (b,c) where 
--	TI :: forall e. e -> T (e,e)
--
-- The representation tycon looks like this:
--   data :R7T b c where 
--	TI :: forall b1 c1. (b1 ~ c1) => b1 -> :R7T b1 c1
-- In this case orig_res_ty = T (e,e)

rejigConRes :: ([TyVar], Type)	-- Template for result type; e.g.
				-- data instance T [a] b c = ...  
				--      gives template ([a,b,c], T [a] b c)
	     -> [TyVar] 	-- where MkT :: forall x y z. ...
	     -> ResType Type
	     -> ([TyVar],	 	-- Universal
		 [TyVar],		-- Existential (distinct OccNames from univs)
		 [(TyVar,Type)],	-- Equality predicates
		 Type)		-- Typechecked return type
	-- We don't check that the TyCon given in the ResTy is
	-- the same as the parent tycon, because we are in the middle
	-- of a recursive knot; so it's postponed until checkValidDataCon

rejigConRes (tmpl_tvs, res_ty) dc_tvs ResTyH98
  = (tmpl_tvs, dc_tvs, [], res_ty)
	-- In H98 syntax the dc_tvs are the existential ones
	--	data T a b c = forall d e. MkT ...
	-- The {a,b,c} are tc_tvs, and {d,e} are dc_tvs

rejigConRes (tmpl_tvs, res_tmpl) dc_tvs (ResTyGADT res_ty)
	-- E.g.  data T [a] b c where
	--	   MkT :: forall x y z. T [(x,y)] z z
	-- Then we generate
	--	Univ tyvars	Eq-spec
	--	    a              a~(x,y)
	--	    b		   b~z
	--	    z		   
	-- Existentials are the leftover type vars: [x,y]
	-- So we return ([a,b,z], [x,y], [a~(x,y),b~z], T [(x,y)] z z)
  = (univ_tvs, ex_tvs, eq_spec, res_ty)
  where
    Just subst = tcMatchTy (mkVarSet tmpl_tvs) res_tmpl res_ty
                -- This 'Just' pattern is sure to match, because if not
                -- checkValidDataCon will complain first. The 'subst'
                -- should not be looked at until after checkValidDataCon
                -- We can't check eagerly because we are in a "knot" in 
                -- which 'tycon' is not yet fully defined

		-- /Lazily/ figure out the univ_tvs etc
		-- Each univ_tv is either a dc_tv or a tmpl_tv
    (univ_tvs, eq_spec) = foldr choose ([], []) tmpl_tvs
    choose tmpl (univs, eqs)
      | Just ty <- lookupTyVar subst tmpl 
      = case tcGetTyVar_maybe ty of
          Just tv | not (tv `elem` univs)
      	    -> (tv:univs,   eqs)
          _other  -> (new_tmpl:univs, (new_tmpl,ty):eqs)
                     where  -- see Note [Substitution in template variables kinds]
                       new_tmpl = updateTyVarKind (substTy subst) tmpl
      | otherwise = pprPanic "tcResultType" (ppr res_ty)
    ex_tvs = dc_tvs `minusList` univ_tvs


{-
Note [Substitution in template variables kinds]
~~~~~~~~~~~~~~~~~~~~~~~~~~~~~~~~~~~~~~~~~~~~~~~

data List a = Nil | Cons a (List a)
data SList s as where
  SNil :: SList s Nil

We call tcResultType with
  tmpl_tvs = [(k :: BOX), (s :: k -> *), (as :: List k)]
  res_tmpl = SList k s as
  res_ty = ResTyGADT (SList k1 (s1 :: k1 -> *) (Nil k1))

We get subst:
  k -> k1
  s -> s1
  as -> Nil k1

Now we want to find out the universal variables and the equivalences
between some of them and types (GADT).

In this example, k and s are mapped to exactly variables which are not
already present in the universal set, so we just add them without any
coercion.

But 'as' is mapped to 'Nil k1', so we add 'as' to the universal set,
and add the equivalence with 'Nil k1' in 'eqs'.

The problem is that with kind polymorphism, as's kind may now contain
kind variables, and we have to apply the template substitution to it,
which is why we create new_tmpl.

The template substitution only maps kind variables to kind variables,
since GADTs are not kind indexed.

-}


consUseH98Syntax :: [LConDecl a] -> Bool
consUseH98Syntax (L _ (ConDecl { con_res = ResTyGADT _ }) : _) = False
consUseH98Syntax _                                             = True
		 -- All constructors have same shape

conRepresentibleWithH98Syntax :: ConDecl Name -> Bool
conRepresentibleWithH98Syntax
    (ConDecl {con_qvars = tvs, con_cxt = ctxt, con_res = ResTyH98 })
        = null (hsQTvBndrs tvs) && null (unLoc ctxt)
conRepresentibleWithH98Syntax
    (ConDecl {con_qvars = tvs, con_cxt = ctxt, con_res = ResTyGADT (L _ t) })
        = null (unLoc ctxt) && f t (hsLTyVarNames tvs)
    where -- Each type variable should be used exactly once in the
          -- result type, and the result type must just be the type
          -- constructor applied to type variables
          f (HsAppTy (L _ t1) (L _ (HsTyVar v2))) vs
              = (v2 `elem` vs) && f t1 (delete v2 vs)
          f (HsTyVar _) [] = True
          f _ _ = False

-------------------

-- We attempt to unbox/unpack a strict field when either:
--   (i)  The field is marked '!!', or
--   (ii) The field is marked '!', and the -funbox-strict-fields flag is on.
--
-- We have turned off unboxing of newtypes because coercions make unboxing 
-- and reboxing more complicated
chooseBoxingStrategy :: TcType -> HsBang -> TcM HsBang
chooseBoxingStrategy arg_ty bang
  = case bang of
	HsNoBang -> return HsNoBang
	HsStrict -> do { unbox_strict <- doptM Opt_UnboxStrictFields
                       ; if unbox_strict then return (can_unbox HsStrict arg_ty)
                                         else return HsStrict }
	HsNoUnpack -> return HsStrict
	HsUnpack -> do { omit_prags <- doptM Opt_OmitInterfacePragmas
                       ; let bang = can_unbox HsUnpackFailed arg_ty
                       ; if omit_prags && bang == HsUnpack
                            then return HsStrict
                            else return bang }
            -- Do not respect UNPACK pragmas if OmitInterfacePragmas is on
	    -- See Trac #5252: unpacking means we must not conceal the
	    --                 representation of the argument type
            -- However: even when OmitInterfacePragmas is on, we still want
            -- to know if we have HsUnpackFailed, because we omit a
            -- warning in that case (#3966)
        HsUnpackFailed -> pprPanic "chooseBoxingStrategy" (ppr arg_ty)
		       	  -- Source code never has shtes
  where
    can_unbox :: HsBang -> TcType -> HsBang
    -- Returns   HsUnpack  if we can unpack arg_ty
    -- 		 fail_bang if we know what arg_ty is but we can't unpack it
    -- 		 HsStrict  if it's abstract, so we don't know whether or not we can unbox it
    can_unbox fail_bang arg_ty 
       = case splitTyConApp_maybe arg_ty of
	    Nothing -> fail_bang

	    Just (arg_tycon, tycon_args) 
              | isAbstractTyCon arg_tycon -> HsStrict	
                      -- See Note [Don't complain about UNPACK on abstract TyCons]
              | not (isRecursiveTyCon arg_tycon) 	-- Note [Recusive unboxing]
	      , isProductTyCon arg_tycon 
	      	    -- We can unbox if the type is a chain of newtypes 
		    -- with a product tycon at the end
              -> if isNewTyCon arg_tycon 
                 then can_unbox fail_bang (newTyConInstRhs arg_tycon tycon_args)
                 else HsUnpack

              | otherwise -> fail_bang
\end{code}

Note [Don't complain about UNPACK on abstract TyCons]
~~~~~~~~~~~~~~~~~~~~~~~~~~~~~~~~~~~~~~~~~~~~~~~~~~~~~
We are going to complain about UnpackFailed, but if we say
   data T = MkT {-# UNPACK #-} !Wobble
and Wobble is a newtype imported from a module that was compiled 
without optimisation, we don't want to complain. Because it might
be fine when optimsation is on.  I think this happens when Haddock
is working over (say) GHC souce files.

Note [Recursive unboxing]
~~~~~~~~~~~~~~~~~~~~~~~~~
Be careful not to try to unbox this!
	data T = MkT {-# UNPACK #-} !T Int
Reason: consider
  data R = MkR {-# UNPACK #-} !S Int
  data S = MkS {-# UNPACK #-} !Int
The representation arguments of MkR are the *representation* arguments
of S (plus Int); the rep args of MkS are Int#.  This is obviously no
good for T, because then we'd get an infinite number of arguments.

But it's the *argument* type that matters. This is fine:
	data S = MkS S !Int
because Int is non-recursive.


%************************************************************************
%*									*
		Validity checking
%*									*
%************************************************************************

Validity checking is done once the mutually-recursive knot has been
tied, so we can look at things freely.

\begin{code}
checkClassCycleErrs :: Class -> TcM ()
checkClassCycleErrs cls
  = unless (null cls_cycles) $ mapM_ recClsErr cls_cycles
  where cls_cycles = calcClassCycles cls

checkValidDecl :: SDoc -- the context for error checking
               -> Located Name -> TcM ()
checkValidDecl ctxt lname
  = addErrCtxt ctxt $
    do	{ traceTc "Validity of 1" (ppr lname)
        ; env <- getGblEnv
	; traceTc "Validity of 1a" (ppr (tcg_type_env env))
	; thing <- tcLookupLocatedGlobal lname
	; traceTc "Validity of 2" (ppr lname)
	; traceTc "Validity of" (ppr thing)
	; case thing of
	    ATyCon tc -> do
                traceTc "  of kind" (ppr (tyConKind tc))
                checkValidTyCon tc
            AnId _    -> return ()  -- Generic default methods are checked
	    	      	 	    -- with their parent class
            _         -> panic "checkValidTyCl"
	; traceTc "Done validity of" (ppr thing)	
	}

checkValidTyCl :: TyClDecl Name -> TcM ()
checkValidTyCl decl
  = do { checkValidDecl (tcMkDeclCtxt decl) (tyClDeclLName decl)
       ; case decl of
           ClassDecl { tcdATs = ats } ->
             mapM_ (checkValidFamDecl . unLoc) ats
           _ -> return () }

checkValidFamDecl :: FamilyDecl Name -> TcM ()
checkValidFamDecl (FamilyDecl { fdLName = lname, fdFlavour = flav })
  = checkValidDecl (hsep [ptext (sLit "In the"), ppr flav,
                          ptext (sLit "declaration for"), quotes (ppr lname)])
                   lname

-------------------------
-- For data types declared with record syntax, we require
-- that each constructor that has a field 'f' 
--	(a) has the same result type
--	(b) has the same type for 'f'
-- module alpha conversion of the quantified type variables
-- of the constructor.
--
-- Note that we allow existentials to match becuase the
-- fields can never meet. E.g
--	data T where
--	  T1 { f1 :: b, f2 :: a, f3 ::Int } :: T
--	  T2 { f1 :: c, f2 :: c, f3 ::Int } :: T  
-- Here we do not complain about f1,f2 because they are existential

checkValidTyCon :: TyCon -> TcM ()
checkValidTyCon tc 
  | Just cl <- tyConClass_maybe tc
  = checkValidClass cl

  | isSynTyCon tc 
  = case synTyConRhs tc of
      SynFamilyTyCon {} -> return ()
      SynonymTyCon ty   -> checkValidType syn_ctxt ty

  | otherwise
  = do { -- Check the context on the data decl
       ; traceTc "cvtc1" (ppr tc)
       ; checkValidTheta (DataTyCtxt name) (tyConStupidTheta tc)
	
	-- Check arg types of data constructors
       ; traceTc "cvtc2" (ppr tc)
       ; mapM_ (checkValidDataCon tc) data_cons

	-- Check that fields with the same name share a type
       ; mapM_ check_fields groups }

  where
    syn_ctxt  = TySynCtxt name
    name      = tyConName tc
    data_cons = tyConDataCons tc

    groups = equivClasses cmp_fld (concatMap get_fields data_cons)
    cmp_fld (f1,_) (f2,_) = f1 `compare` f2
    get_fields con = dataConFieldLabels con `zip` repeat con
	-- dataConFieldLabels may return the empty list, which is fine

    -- See Note [GADT record selectors] in MkId.lhs
    -- We must check (a) that the named field has the same 
    --                   type in each constructor
    --               (b) that those constructors have the same result type
    --
    -- However, the constructors may have differently named type variable
    -- and (worse) we don't know how the correspond to each other.  E.g.
    --     C1 :: forall a b. { f :: a, g :: b } -> T a b
    --     C2 :: forall d c. { f :: c, g :: c } -> T c d
    -- 
    -- So what we do is to ust Unify.tcMatchTys to compare the first candidate's
    -- result type against other candidates' types BOTH WAYS ROUND.
    -- If they magically agrees, take the substitution and
    -- apply them to the latter ones, and see if they match perfectly.
    check_fields ((label, con1) : other_fields)
	-- These fields all have the same name, but are from
	-- different constructors in the data type
	= recoverM (return ()) $ mapM_ checkOne other_fields
                -- Check that all the fields in the group have the same type
		-- NB: this check assumes that all the constructors of a given
		-- data type use the same type variables
        where
	(tvs1, _, _, res1) = dataConSig con1
        ts1 = mkVarSet tvs1
        fty1 = dataConFieldType con1 label

        checkOne (_, con2)    -- Do it bothways to ensure they are structurally identical
	    = do { checkFieldCompat label con1 con2 ts1 res1 res2 fty1 fty2
		 ; checkFieldCompat label con2 con1 ts2 res2 res1 fty2 fty1 }
	    where        
		(tvs2, _, _, res2) = dataConSig con2
	   	ts2 = mkVarSet tvs2
                fty2 = dataConFieldType con2 label
    check_fields [] = panic "checkValidTyCon/check_fields []"

checkFieldCompat :: Name -> DataCon -> DataCon -> TyVarSet
                 -> Type -> Type -> Type -> Type -> TcM ()
checkFieldCompat fld con1 con2 tvs1 res1 res2 fty1 fty2
  = do	{ checkTc (isJust mb_subst1) (resultTypeMisMatch fld con1 con2)
	; checkTc (isJust mb_subst2) (fieldTypeMisMatch fld con1 con2) }
  where
    mb_subst1 = tcMatchTy tvs1 res1 res2
    mb_subst2 = tcMatchTyX tvs1 (expectJust "checkFieldCompat" mb_subst1) fty1 fty2

-------------------------------
checkValidDataCon :: TyCon -> DataCon -> TcM ()
checkValidDataCon tc con
  = setSrcSpan (srcLocSpan (getSrcLoc con))	$
    addErrCtxt (dataConCtxt con)		$ 
    do	{ traceTc "Validity of data con" (ppr con)
        ; let tc_tvs = tyConTyVars tc
	      res_ty_tmpl = mkFamilyTyConApp tc (mkTyVarTys tc_tvs)
	      actual_res_ty = dataConOrigResTy con
        ; traceTc "checkValidDataCon" (ppr con $$ ppr tc $$ ppr tc_tvs $$ ppr res_ty_tmpl)
	; checkTc (isJust (tcMatchTy (mkVarSet tc_tvs)
				res_ty_tmpl
				actual_res_ty))
		  (badDataConTyCon con res_ty_tmpl actual_res_ty)
             -- IA0_TODO: we should also check that kind variables
             -- are only instantiated with kind variables
	; checkValidMonoType (dataConOrigResTy con)
		-- Disallow MkT :: T (forall a. a->a)
		-- Reason: it's really the argument of an equality constraint
	; checkValidType ctxt (dataConUserType con)
	; when (isNewTyCon tc) (checkNewDataCon con)

        ; mapM_ check_bang (dataConStrictMarks con `zip` [1..])

        ; checkTc (not (any (isKindVar . fst) (dataConEqSpec con)))
                  (badGadtKindCon con)

        ; traceTc "Done validity of data con" (ppr con <+> ppr (dataConRepType con))
    }
  where
    ctxt = ConArgCtxt (dataConName con) 
    check_bang (HsUnpackFailed, n) = addWarnTc (cant_unbox_msg n)
    check_bang _                   = return ()

    cant_unbox_msg n = sep [ ptext (sLit "Ignoring unusable UNPACK pragma on the")
                           , speakNth n <+> ptext (sLit "argument of") <+> quotes (ppr con)]

-------------------------------
checkNewDataCon :: DataCon -> TcM ()
-- Checks for the data constructor of a newtype
checkNewDataCon con
  = do	{ checkTc (isSingleton arg_tys) (newtypeFieldErr con (length arg_tys))
		-- One argument
	; checkTc (null eq_spec) (newtypePredError con)
		-- Return type is (T a b c)
	; checkTc (null ex_tvs && null theta) (newtypeExError con)
		-- No existentials
	; checkTc (not (any isBanged (dataConStrictMarks con))) 
		  (newtypeStrictError con)
		-- No strictness
    }
  where
    (_univ_tvs, ex_tvs, eq_spec, theta, arg_tys, _res_ty) = dataConFullSig con

-------------------------------
checkValidClass :: Class -> TcM ()
checkValidClass cls
  = do	{ constrained_class_methods <- xoptM Opt_ConstrainedClassMethods
	; multi_param_type_classes <- xoptM Opt_MultiParamTypeClasses
	; fundep_classes <- xoptM Opt_FunctionalDependencies

    	-- Check that the class is unary, unless GlaExs
	; checkTc (notNull tyvars) (nullaryClassErr cls)
	; checkTc (multi_param_type_classes || unary) (classArityErr cls)
	; checkTc (fundep_classes || null fundeps) (classFunDepsErr cls)

   	-- Check the super-classes
	; checkValidTheta (ClassSCCtxt (className cls)) theta

          -- Now check for cyclic superclasses
        ; checkClassCycleErrs cls

	-- Check the class operations
	; mapM_ (check_op constrained_class_methods) op_stuff

        -- Check the associated type defaults are well-formed and instantiated
        -- See Note [Checking consistent instantiation]
        ; mapM_ check_at_defs at_stuff	}
  where
    (tyvars, fundeps, theta, _, at_stuff, op_stuff) = classExtraBigSig cls
    unary = count isTypeVar tyvars == 1   -- Ignore kind variables

    check_op constrained_class_methods (sel_id, dm) 
      = addErrCtxt (classOpCtxt sel_id tau) $ do
	{ checkValidTheta ctxt (tail theta)
		-- The 'tail' removes the initial (C a) from the
		-- class itself, leaving just the method type

	; traceTc "class op type" (ppr op_ty <+> ppr tau)
	; checkValidType ctxt tau

		-- Check that the type mentions at least one of
		-- the class type variables...or at least one reachable
		-- from one of the class variables.  Example: tc223
		--   class Error e => Game b mv e | b -> mv e where
		--      newBoard :: MonadState b m => m ()
		-- Here, MonadState has a fundep m->b, so newBoard is fine
	; let grown_tyvars = growThetaTyVars theta (mkVarSet tyvars)
	; checkTc (tyVarsOfType tau `intersectsVarSet` grown_tyvars)
	          (noClassTyVarErr cls sel_id)

        ; case dm of
            GenDefMeth dm_name -> do { dm_id <- tcLookupId dm_name
                                     ; checkValidType (FunSigCtxt op_name) (idType dm_id) }
            _                  -> return ()
	}
	where
          ctxt    = FunSigCtxt op_name
	  op_name = idName sel_id
	  op_ty   = idType sel_id
	  (_,theta1,tau1) = tcSplitSigmaTy op_ty
	  (_,theta2,tau2)  = tcSplitSigmaTy tau1
	  (theta,tau) | constrained_class_methods = (theta1 ++ theta2, tau2)
		      | otherwise = (theta1, mkPhiTy (tail theta1) tau1)
		-- Ugh!  The function might have a type like
		-- 	op :: forall a. C a => forall b. (Eq b, Eq a) => tau2
		-- With -XConstrainedClassMethods, we want to allow this, even though the inner 
		-- forall has an (Eq a) constraint.  Whereas in general, each constraint 
		-- in the context of a for-all must mention at least one quantified
		-- type variable.  What a mess!

    check_at_defs (fam_tc, defs)
      = do { mapM_ (\(ATD _tvs pats rhs _loc) -> checkValidFamInst pats rhs) defs
           ; tcAddDefaultAssocDeclCtxt (tyConName fam_tc) $ 
             mapM_ (check_loc_at_def fam_tc) defs }

    -- Check that the index of the type instance is the same as on
    -- its parent class.  Eg
    --    class C a b where
    --       type F b x a ::*
    --    instnace C Int Bool where
    --       type F Bool Char Int = Int
    --       type F Bool Bool Int = Bool
    --  Here the first and third args should match
    --  the (C Int Bool)  header
    -- This is not to do with soundness; it's just checking that the
    -- type instance arg is the sam
    check_loc_at_def fam_tc (ATD _tvs pats _rhs loc)
      -- Set the location for each of the default declarations
      = setSrcSpan loc $ zipWithM_ check_arg (tyConTyVars fam_tc) pats

    -- We only want to check this on the *class* TyVars,
    -- not the *family* TyVars (there may be more of these)
    -- Nor do we want to check kind vars, for which we don't enforce
    -- the "same name as parent" rule as we do for type variables
    -- c.f. Trac #7073
    check_arg fam_tc_tv at_ty
      = checkTc (   isKindVar fam_tc_tv
                 || not (fam_tc_tv `elem` tyvars)
                 || mkTyVarTy fam_tc_tv `eqType` at_ty) 
          (wrongATArgErr at_ty (mkTyVarTy fam_tc_tv))

checkFamFlag :: Name -> TcM ()
-- Check that we don't use families without -XTypeFamilies
-- The parser won't even parse them, but I suppose a GHC API
-- client might have a go!
checkFamFlag tc_name
  = do { idx_tys <- xoptM Opt_TypeFamilies
       ; checkTc idx_tys err_msg }
  where
    err_msg = hang (ptext (sLit "Illegal family declaraion for") <+> quotes (ppr tc_name))
	         2 (ptext (sLit "Use -XTypeFamilies to allow indexed type families"))
\end{code}


%************************************************************************
%*									*
		Building record selectors
%*									*
%************************************************************************

\begin{code}
mkDefaultMethodIds :: [TyThing] -> [Id]
-- See Note [Default method Ids and Template Haskell]
mkDefaultMethodIds things
  = [ mkExportedLocalId dm_name (idType sel_id)
    | ATyCon tc <- things
    , Just cls <- [tyConClass_maybe tc]
    , (sel_id, DefMeth dm_name) <- classOpItems cls ]
\end{code}

Note [Default method Ids and Template Haskell]
~~~~~~~~~~~~~~~~~~~~~~~~~~~~~~~~~~~~~~~~~~~~~~
Consider this (Trac #4169):
   class Numeric a where
     fromIntegerNum :: a
     fromIntegerNum = ...

   ast :: Q [Dec]
   ast = [d| instance Numeric Int |]

When we typecheck 'ast' we have done the first pass over the class decl
(in tcTyClDecls), but we have not yet typechecked the default-method
declarations (becuase they can mention value declarations).  So we 
must bring the default method Ids into scope first (so they can be seen
when typechecking the [d| .. |] quote, and typecheck them later.

\begin{code}
mkRecSelBinds :: [TyThing] -> HsValBinds Name
-- NB We produce *un-typechecked* bindings, rather like 'deriving'
--    This makes life easier, because the later type checking will add
--    all necessary type abstractions and applications
mkRecSelBinds tycons
  = ValBindsOut [(NonRecursive, b) | b <- binds] sigs
  where
    (sigs, binds) = unzip rec_sels
    rec_sels = map mkRecSelBind [ (tc,fld) 
       	 	     	        | ATyCon tc <- tycons
				, fld <- tyConFields tc ]

mkRecSelBind :: (TyCon, FieldLabel) -> (LSig Name, LHsBinds Name)
mkRecSelBind (tycon, sel_name)
  = (L loc (IdSig sel_id), unitBag (L loc sel_bind))
  where
    loc    = getSrcSpan sel_name
    sel_id = Var.mkExportedLocalVar rec_details sel_name 
                                    sel_ty vanillaIdInfo
    rec_details = RecSelId { sel_tycon = tycon, sel_naughty = is_naughty }

    -- Find a representative constructor, con1
    all_cons     = tyConDataCons tycon 
    cons_w_field = [ con | con <- all_cons
                   , sel_name `elem` dataConFieldLabels con ] 
    con1 = ASSERT( not (null cons_w_field) ) head cons_w_field

    -- Selector type; Note [Polymorphic selectors]
    field_ty   = dataConFieldType con1 sel_name
    data_ty    = dataConOrigResTy con1
    data_tvs   = tyVarsOfType data_ty
    is_naughty = not (tyVarsOfType field_ty `subVarSet` data_tvs)  
    (field_tvs, field_theta, field_tau) = tcSplitSigmaTy field_ty
    sel_ty | is_naughty = unitTy  -- See Note [Naughty record selectors]
           | otherwise  = mkForAllTys (varSetElemsKvsFirst $
                                       data_tvs `extendVarSetList` field_tvs) $
    	     	          mkPhiTy (dataConStupidTheta con1) $	-- Urgh!
    	     	          mkPhiTy field_theta               $	-- Urgh!
             	          mkFunTy data_ty field_tau

    -- Make the binding: sel (C2 { fld = x }) = x
    --                   sel (C7 { fld = x }) = x
    --    where cons_w_field = [C2,C7]
    sel_bind | is_naughty = mkTopFunBind sel_lname [mkSimpleMatch [] unit_rhs]
             | otherwise  = mkTopFunBind sel_lname (map mk_match cons_w_field ++ deflt)
    mk_match con = mkSimpleMatch [L loc (mk_sel_pat con)]
                                 (L loc (HsVar field_var))
    mk_sel_pat con = ConPatIn (L loc (getName con)) (RecCon rec_fields)
    rec_fields = HsRecFields { rec_flds = [rec_field], rec_dotdot = Nothing }
    rec_field  = HsRecField { hsRecFieldId = sel_lname
                            , hsRecFieldArg = L loc (VarPat field_var)
                            , hsRecPun = False }
    sel_lname = L loc sel_name
    field_var = mkInternalName (mkBuiltinUnique 1) (getOccName sel_name) loc

    -- Add catch-all default case unless the case is exhaustive
    -- We do this explicitly so that we get a nice error message that
    -- mentions this particular record selector
    deflt | not (any is_unused all_cons) = []
	  | otherwise = [mkSimpleMatch [L loc (WildPat placeHolderType)] 
	    	      	    (mkHsApp (L loc (HsVar (getName rEC_SEL_ERROR_ID)))
    	      		    	     (L loc (HsLit msg_lit)))]

	-- Do not add a default case unless there are unmatched
	-- constructors.  We must take account of GADTs, else we
	-- get overlap warning messages from the pattern-match checker
    is_unused con = not (con `elem` cons_w_field 
			 || dataConCannotMatch inst_tys con)
    inst_tys = tyConAppArgs data_ty

    unit_rhs = mkLHsTupleExpr []
    msg_lit = HsStringPrim $ unsafeMkFastBytesString $
              occNameString (getOccName sel_name)

---------------
tyConFields :: TyCon -> [FieldLabel]
tyConFields tc 
  | isAlgTyCon tc = nub (concatMap dataConFieldLabels (tyConDataCons tc))
  | otherwise     = []
\end{code}

Note [Polymorphic selectors]
~~~~~~~~~~~~~~~~~~~~~~~~~~~~
When a record has a polymorphic field, we pull the foralls out to the front.
   data T = MkT { f :: forall a. [a] -> a }
Then f :: forall a. T -> [a] -> a
NOT  f :: T -> forall a. [a] -> a

This is horrid.  It's only needed in deeply obscure cases, which I hate.
The only case I know is test tc163, which is worth looking at.  It's far
from clear that this test should succeed at all!

Note [Naughty record selectors]
~~~~~~~~~~~~~~~~~~~~~~~~~~~~~~~
A "naughty" field is one for which we can't define a record 
selector, because an existential type variable would escape.  For example:
        data T = forall a. MkT { x,y::a }
We obviously can't define       
        x (MkT v _) = v
Nevertheless we *do* put a RecSelId into the type environment
so that if the user tries to use 'x' as a selector we can bleat
helpfully, rather than saying unhelpfully that 'x' is not in scope.
Hence the sel_naughty flag, to identify record selectors that don't really exist.

In general, a field is "naughty" if its type mentions a type variable that
isn't in the result type of the constructor.  Note that this *allows*
GADT record selectors (Note [GADT record selectors]) whose types may look 
like     sel :: T [a] -> a

For naughty selectors we make a dummy binding 
   sel = ()
for naughty selectors, so that the later type-check will add them to the
environment, and they'll be exported.  The function is never called, because
the tyepchecker spots the sel_naughty field.

Note [GADT record selectors]
~~~~~~~~~~~~~~~~~~~~~~~~~~~~
For GADTs, we require that all constructors with a common field 'f' have the same
result type (modulo alpha conversion).  [Checked in TcTyClsDecls.checkValidTyCon]
E.g. 
        data T where
          T1 { f :: Maybe a } :: T [a]
          T2 { f :: Maybe a, y :: b  } :: T [a]
	  T3 :: T Int

and now the selector takes that result type as its argument:
   f :: forall a. T [a] -> Maybe a

Details: the "real" types of T1,T2 are:
   T1 :: forall r a.   (r~[a]) => a -> T r
   T2 :: forall r a b. (r~[a]) => a -> b -> T r

So the selector loooks like this:
   f :: forall a. T [a] -> Maybe a
   f (a:*) (t:T [a])
     = case t of
	 T1 c   (g:[a]~[c]) (v:Maybe c)       -> v `cast` Maybe (right (sym g))
         T2 c d (g:[a]~[c]) (v:Maybe c) (w:d) -> v `cast` Maybe (right (sym g))
         T3 -> error "T3 does not have field f"

Note the forall'd tyvars of the selector are just the free tyvars
of the result type; there may be other tyvars in the constructor's
type (e.g. 'b' in T2).

Note the need for casts in the result!

Note [Selector running example]
~~~~~~~~~~~~~~~~~~~~~~~~~~~~~~~
It's OK to combine GADTs and type families.  Here's a running example:

        data instance T [a] where 
          T1 { fld :: b } :: T [Maybe b]

The representation type looks like this
        data :R7T a where
          T1 { fld :: b } :: :R7T (Maybe b)

and there's coercion from the family type to the representation type
        :CoR7T a :: T [a] ~ :R7T a

The selector we want for fld looks like this:

        fld :: forall b. T [Maybe b] -> b
        fld = /\b. \(d::T [Maybe b]).
              case d `cast` :CoR7T (Maybe b) of 
                T1 (x::b) -> x

The scrutinee of the case has type :R7T (Maybe b), which can be
gotten by appying the eq_spec to the univ_tvs of the data con.

%************************************************************************
%*									*
		Error messages
%*									*
%************************************************************************

\begin{code}
tcAddDefaultAssocDeclCtxt :: Name -> TcM a -> TcM a
tcAddDefaultAssocDeclCtxt name thing_inside
  = addErrCtxt ctxt thing_inside
  where
     ctxt = hsep [ptext (sLit "In the type synonym instance default declaration for"),
                  quotes (ppr name)]

tcAddFamInstCtxt :: SDoc -> Name -> TcM a -> TcM a
tcAddFamInstCtxt flavour tycon thing_inside
  = addErrCtxt ctxt thing_inside
  where
     ctxt = hsep [ptext (sLit "In the") <+> flavour 
                  <+> ptext (sLit "instance declaration for"),
                  quotes (ppr tycon)]

tcAddTyFamInstCtxt :: TyFamInstDecl Name -> TcM a -> TcM a
tcAddTyFamInstCtxt decl
  = tcAddFamInstCtxt (ptext (sLit "type")) (tyFamInstDeclName decl)

tcAddDataFamInstCtxt :: DataFamInstDecl Name -> TcM a -> TcM a
tcAddDataFamInstCtxt decl
  = tcAddFamInstCtxt (pprDataFamInstFlavour decl) (unLoc (dfid_tycon decl)) 

resultTypeMisMatch :: Name -> DataCon -> DataCon -> SDoc
resultTypeMisMatch field_name con1 con2
  = vcat [sep [ptext (sLit "Constructors") <+> ppr con1 <+> ptext (sLit "and") <+> ppr con2, 
		ptext (sLit "have a common field") <+> quotes (ppr field_name) <> comma],
	  nest 2 $ ptext (sLit "but have different result types")]

fieldTypeMisMatch :: Name -> DataCon -> DataCon -> SDoc
fieldTypeMisMatch field_name con1 con2
  = sep [ptext (sLit "Constructors") <+> ppr con1 <+> ptext (sLit "and") <+> ppr con2, 
	 ptext (sLit "give different types for field"), quotes (ppr field_name)]

dataConCtxt :: Outputable a => a -> SDoc
dataConCtxt con = ptext (sLit "In the definition of data constructor") <+> quotes (ppr con)

classOpCtxt :: Var -> Type -> SDoc
classOpCtxt sel_id tau = sep [ptext (sLit "When checking the class method:"),
			      nest 2 (ppr sel_id <+> dcolon <+> ppr tau)]

nullaryClassErr :: Class -> SDoc
nullaryClassErr cls
  = ptext (sLit "No parameters for class")  <+> quotes (ppr cls)

classArityErr :: Class -> SDoc
classArityErr cls
  = vcat [ptext (sLit "Too many parameters for class") <+> quotes (ppr cls),
	  parens (ptext (sLit "Use -XMultiParamTypeClasses to allow multi-parameter classes"))]

classFunDepsErr :: Class -> SDoc
classFunDepsErr cls
  = vcat [ptext (sLit "Fundeps in class") <+> quotes (ppr cls),
	  parens (ptext (sLit "Use -XFunctionalDependencies to allow fundeps"))]

noClassTyVarErr :: Class -> Var -> SDoc
noClassTyVarErr clas op
  = sep [ptext (sLit "The class method") <+> quotes (ppr op),
	 ptext (sLit "mentions none of the type variables of the class") <+> 
		ppr clas <+> hsep (map ppr (classTyVars clas))]

recSynErr :: [LTyClDecl Name] -> TcRn ()
recSynErr syn_decls
  = setSrcSpan (getLoc (head sorted_decls)) $
    addErr (sep [ptext (sLit "Cycle in type synonym declarations:"),
		 nest 2 (vcat (map ppr_decl sorted_decls))])
  where
    sorted_decls = sortLocated syn_decls
    ppr_decl (L loc decl) = ppr loc <> colon <+> ppr decl

recClsErr :: [TyCon] -> TcRn ()
recClsErr cycles
  = addErr (sep [ptext (sLit "Cycle in class declaration (via superclasses):"),
                 nest 2 (hsep (intersperse (text "->") (map ppr cycles)))])

badDataConTyCon :: DataCon -> Type -> Type -> SDoc
badDataConTyCon data_con res_ty_tmpl actual_res_ty
  = hang (ptext (sLit "Data constructor") <+> quotes (ppr data_con) <+>
		ptext (sLit "returns type") <+> quotes (ppr actual_res_ty))
       2 (ptext (sLit "instead of an instance of its parent type") <+> quotes (ppr res_ty_tmpl))

badGadtKindCon :: DataCon -> SDoc
badGadtKindCon data_con
  = hang (ptext (sLit "Data constructor") <+> quotes (ppr data_con) 
          <+> ptext (sLit "cannot be GADT-like in its *kind* arguments"))
       2 (ppr data_con <+> dcolon <+> ppr (dataConUserType data_con))

badATErr :: Name -> Name -> SDoc
badATErr clas op
  = hsep [ptext (sLit "Class"), quotes (ppr clas), 
          ptext (sLit "does not have an associated type"), quotes (ppr op)]

badGadtDecl :: Name -> SDoc
badGadtDecl tc_name
  = vcat [ ptext (sLit "Illegal generalised algebraic data declaration for") <+> quotes (ppr tc_name)
	 , nest 2 (parens $ ptext (sLit "Use -XGADTs to allow GADTs")) ]

badExistential :: Located Name -> SDoc
badExistential con_name
  = hang (ptext (sLit "Data constructor") <+> quotes (ppr con_name) <+>
		ptext (sLit "has existential type variables, a context, or a specialised result type"))
       2 (parens $ ptext (sLit "Use -XExistentialQuantification or -XGADTs to allow this"))

badStupidTheta :: Name -> SDoc
badStupidTheta tc_name
  = ptext (sLit "A data type declared in GADT style cannot have a context:") <+> quotes (ppr tc_name)

newtypeConError :: Name -> Int -> SDoc
newtypeConError tycon n
  = sep [ptext (sLit "A newtype must have exactly one constructor,"),
	 nest 2 $ ptext (sLit "but") <+> quotes (ppr tycon) <+> ptext (sLit "has") <+> speakN n ]

newtypeExError :: DataCon -> SDoc
newtypeExError con
  = sep [ptext (sLit "A newtype constructor cannot have an existential context,"),
	 nest 2 $ ptext (sLit "but") <+> quotes (ppr con) <+> ptext (sLit "does")]

newtypeStrictError :: DataCon -> SDoc
newtypeStrictError con
  = sep [ptext (sLit "A newtype constructor cannot have a strictness annotation,"),
	 nest 2 $ ptext (sLit "but") <+> quotes (ppr con) <+> ptext (sLit "does")]

newtypePredError :: DataCon -> SDoc
newtypePredError con
  = sep [ptext (sLit "A newtype constructor must have a return type of form T a1 ... an"),
	 nest 2 $ ptext (sLit "but") <+> quotes (ppr con) <+> ptext (sLit "does not")]

newtypeFieldErr :: DataCon -> Int -> SDoc
newtypeFieldErr con_name n_flds
  = sep [ptext (sLit "The constructor of a newtype must have exactly one field"), 
	 nest 2 $ ptext (sLit "but") <+> quotes (ppr con_name) <+> ptext (sLit "has") <+> speakN n_flds]

badSigTyDecl :: Name -> SDoc
badSigTyDecl tc_name
  = vcat [ ptext (sLit "Illegal kind signature") <+>
	   quotes (ppr tc_name)
	 , nest 2 (parens $ ptext (sLit "Use -XKindSignatures to allow kind signatures")) ]

emptyConDeclsErr :: Name -> SDoc
emptyConDeclsErr tycon
  = sep [quotes (ppr tycon) <+> ptext (sLit "has no constructors"),
	 nest 2 $ ptext (sLit "(-XEmptyDataDecls permits this)")]

wrongATArgErr :: Type -> Type -> SDoc
wrongATArgErr ty instTy =
  sep [ ptext (sLit "Type indexes must match class instance head")
      , ptext (sLit "Found") <+> quotes (ppr ty)
        <+> ptext (sLit "but expected") <+> quotes (ppr instTy)
      ]

wrongNumberOfParmsErr :: Arity -> SDoc
wrongNumberOfParmsErr exp_arity
  = ptext (sLit "Number of parameters must match family declaration; expected")
    <+> ppr exp_arity

wrongKindOfFamily :: TyCon -> SDoc
wrongKindOfFamily family
  = ptext (sLit "Wrong category of family instance; declaration was for a")
    <+> kindOfFamily
  where
    kindOfFamily | isSynTyCon family = ptext (sLit "type synonym")
                 | isAlgTyCon family = ptext (sLit "data type")
                 | otherwise = pprPanic "wrongKindOfFamily" (ppr family)

wrongNamesInInstGroup :: Name -> Name -> SDoc
wrongNamesInInstGroup first cur
  = ptext (sLit "Mismatched family names in instance group. First name was") <+>
    (ppr first) <> (ptext (sLit "; this one is")) <+> (ppr cur)

instGroupUnimplemented :: TyCon -> SDoc
instGroupUnimplemented tycon
  = ptext (sLit "Instance groups (such as the one for") <+>
    (ppr tycon) <> ptext (sLit ") are not implemented yet.") 
\end{code}<|MERGE_RESOLUTION|>--- conflicted
+++ resolved
@@ -149,15 +149,10 @@
            -- expects well-formed TyCons
        ; tcExtendGlobalEnv tyclss $ do
        { traceTc "Starting validity check" (ppr tyclss)
-<<<<<<< HEAD
-       ; mapM_ (addLocM checkValidTyCl) tyclds
-=======
-       ; mapM_ (recoverM (return ()) . addLocM checkValidTyCl) 
-               (flattenTyClDecls tyclds)
+       ; mapM_ (recoverM (return ()) . addLocM checkValidTyCl) tyclds
            -- We recover, which allows us to report multiple validity errors
            -- even from successive groups.  But we stop after all groups are
            -- processed if we find any errors.
->>>>>>> 73ab57d3
 
            -- Step 4: Add the implicit things;
            -- we want them in the environment because
